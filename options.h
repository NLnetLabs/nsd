/*
 * options.h -- nsd.conf options definitions and prototypes
 *
 * Copyright (c) 2001-2006, NLnet Labs. All rights reserved.
 *
 * See LICENSE for the license.
 *
 */

#ifndef OPTIONS_H
#define OPTIONS_H

#include <stdarg.h>
#ifdef HAVE_SSL
#include <openssl/ssl.h>
#endif
#include "region-allocator.h"
#include "rbtree.h"
struct query;
struct dname;
struct tsig_key;
struct buffer;
struct nsd;
struct proxy_protocol_port_list;


typedef struct nsd_options nsd_options_type;
typedef struct pattern_options pattern_options_type;
typedef struct zone_options zone_options_type;
typedef struct range_option range_option_type;
typedef struct ip_address_option ip_address_option_type;
typedef struct cpu_option cpu_option_type;
typedef struct cpu_map_option cpu_map_option_type;
typedef struct acl_options acl_options_type;
typedef struct key_options key_options_type;
typedef struct tls_auth_options tls_auth_options_type;
typedef struct config_parser_state config_parser_state_type;

#define VERIFY_ZONE_INHERIT (2)
#define VERIFIER_FEED_ZONE_INHERIT (2)
#define VERIFIER_TIMEOUT_INHERIT (-1)
#define CATALOG_ROLE_INHERIT  (0)
#define CATALOG_ROLE_CONSUMER (1)
#define CATALOG_ROLE_PRODUCER (2)

/*
 * Options global for nsd.
 */
struct nsd_options {
	/* config file name */
	char* configfile;
	/* options for zones, by apex, contains zone_options */
	rbtree_type* zone_options;
	/* patterns, by name, contains pattern_options */
	rbtree_type* patterns;

	/* free space in zonelist file, contains zonelist_bucket */
	rbtree_type* zonefree;
	/* number of free space lines in zonelist file */
	size_t zonefree_number;
	/* zonelist file if open */
	FILE* zonelist;
	/* last offset in file (or 0 if none) */
	off_t zonelist_off;

	/* tree of zonestat names and their id values, entries are struct
	 * zonestatname with malloced key=stringname. The number of items
	 * is the max statnameid, no items are freed from this. 
	 * kept correct in the xfrd process, and on startup. */
	rbtree_type* zonestatnames;

	/* rbtree of keys defined, by name */
	rbtree_type* keys;

	/* rbtree of tls_auth defined, by name */
	rbtree_type* tls_auths;

	/* list of ip addresses to bind to (or NULL for all) */
	struct ip_address_option* ip_addresses;

	int ip_transparent;
	int ip_freebind;
	int send_buffer_size;
	int receive_buffer_size;
	int debug_mode;
	int verbosity;
	int hide_version;
	int hide_identity;
	int drop_updates;
	int do_ip4;
	int do_ip6;
	const char* identity;
	const char* version;
	const char* logfile;
	int log_only_syslog;
	int server_count;
	struct cpu_option* cpu_affinity;
	struct cpu_map_option* service_cpu_affinity;
	int tcp_count;
	int tcp_reject_overflow;
	int confine_to_zone;
	int tcp_query_count;
	int tcp_timeout;
	int tcp_mss;
	int outgoing_tcp_mss;
	size_t ipv4_edns_size;
	size_t ipv6_edns_size;
	const char* pidfile;
	const char* port;
	int statistics;
	const char* chroot;
	const char* username;
	const char* zonesdir;
	const char* xfrdfile;
	const char* xfrdir;
	const char* zonelistfile;
	const char* nsid;
	int xfrd_reload_timeout;
	int reload_config;
	int zonefiles_check;
	int zonefiles_write;
	int log_time_ascii;
	int log_time_iso;
	int round_robin;
	int minimal_responses;
	int refuse_any;
	int reuseport;
	/* max number of xfrd tcp sockets */
	int xfrd_tcp_max;
	/* max number of simultaneous requests on xfrd tcp socket */
	int xfrd_tcp_pipeline;

	/* private key file for TLS */
	char* tls_service_key;
	/* ocsp stapling file for TLS */
	char* tls_service_ocsp;
	/* certificate file for TLS */
	char* tls_service_pem;
	/* TLS dedicated port */
	const char* tls_port;
	/* TLS-AUTH dedicated port */
	const char* tls_auth_port;
	/* TLS certificate bundle */
	const char* tls_cert_bundle;
	/* Answer XFR only from tls_auth_port and after authentication */
	int tls_auth_xfr_only;

	/* proxy protocol port list */
	struct proxy_protocol_port_list* proxy_protocol_port;

	/** remote control section. enable toggle. */
	int control_enable;
	/** the interfaces the remote control should listen on */
	struct ip_address_option* control_interface;
	/** port number for the control port */
	int control_port;
	/** private key file for server */
	char* server_key_file;
	/** certificate file for server */
	char* server_cert_file;
	/** private key file for nsd-control */
	char* control_key_file;
	/** certificate file for nsd-control */
	char* control_cert_file;

<<<<<<< HEAD
#ifdef USE_XDP
	/** XDP interface name */
	const char* xdp_interface;
	/** XDP/eBPF program file path */
	const char* xdp_program_path;
	/** if NSD should load the XDP/eBPF program */
	int xdp_program_load;
	/** path to bpffs for pinned BPF objects */
	const char* xdp_bpffs_path;
#endif
=======
#ifdef USE_METRICS
	/** metrics section. enable toggle. */
	int metrics_enable;
	/** the interfaces the metrics endpoint should listen on */
	struct ip_address_option* metrics_interface;
	/** port number for the metrics endpoint */
	int metrics_port;
	/** HTTP path for the metrics endpoint */
	char* metrics_path;
#endif /* USE_METRICS */
>>>>>>> 3b901a2a

#ifdef RATELIMIT
	/** number of buckets in rrl hashtable */
	size_t rrl_size;
	/** max qps for queries, 0 is nolimit */
	size_t rrl_ratelimit;
	/** ratio of slipped responses, 0 is noslip */
	size_t rrl_slip;
	/** ip prefix length */
	size_t rrl_ipv4_prefix_length;
	size_t rrl_ipv6_prefix_length;
	/** max qps for whitelisted queries, 0 is nolimit */
	size_t rrl_whitelist_ratelimit;
#endif
	/** if dnstap is enabled */
	int dnstap_enable;
	/** dnstap socket path */
	char* dnstap_socket_path;
	/** dnstap IP, if "", it uses socket path. */
	char* dnstap_ip;
	/** dnstap TLS enable */
	int dnstap_tls;
	/** dnstap tls server authentication name */
	char* dnstap_tls_server_name;
	/** dnstap server cert bundle */
	char* dnstap_tls_cert_bundle;
	/** dnstap client key for client authentication */
	char* dnstap_tls_client_key_file;
	/** dnstap client cert for client authentication */
	char* dnstap_tls_client_cert_file;
	/** true to send "identity" via dnstap */
	int dnstap_send_identity;
	/** true to send "version" via dnstap */
	int dnstap_send_version;
	/** dnstap "identity", hostname is used if "". */
	char* dnstap_identity;
	/** dnstap "version", package version is used if "". */
	char* dnstap_version;
	/** true to log dnstap AUTH_QUERY message events */
	int dnstap_log_auth_query_messages;
	/** true to log dnstap AUTH_RESPONSE message events */
	int dnstap_log_auth_response_messages;

	/** do answer with server cookie when request contained cookie option */
	int answer_cookie;
	/** cookie secret */
	char *cookie_secret;
	/** cookie staging secret */
	char *cookie_staging_secret;
	/** path to cookie secret store */
	char *cookie_secret_file;
	/** set when the cookie_secret_file whas not explicitely configured */
	uint8_t cookie_secret_file_is_default;
	/** enable verify */
	int verify_enable;
	/** list of ip addresses used to serve zones for verification */
	struct ip_address_option* verify_ip_addresses;
	/** default port 5347 */
	char *verify_port;
	/** verify zones by default */
	int verify_zones;
	/** default command to verify zones with */
	char **verifier;
	/** maximum number of verifiers that may run simultaneously */
	int verifier_count;
	/** whether or not to feed the zone to the verifier over stdin */
	uint8_t verifier_feed_zone;
	/** maximum number of seconds that a verifier may take */
	uint32_t verifier_timeout;

	region_type* region;
};

struct range_option {
	struct range_option* next;
	int first;
	int last;
};

struct ip_address_option {
	struct ip_address_option* next;
	char* address;
	struct range_option* servers;
	int dev;
	int fib;
};

struct cpu_option {
	struct cpu_option* next;
	int cpu;
};

struct cpu_map_option {
	struct cpu_map_option* next;
	int service;
	int cpu;
};

/*
 * Defines for min_expire_time_expr value
 */
#define EXPIRE_TIME_HAS_VALUE     0
#define EXPIRE_TIME_IS_DEFAULT    1
#define REFRESHPLUSRETRYPLUS1     2
#define REFRESHPLUSRETRYPLUS1_STR "refresh+retry+1"
#define expire_time_is_default(x) (!(  (x) == REFRESHPLUSRETRYPLUS1 \
                                    || (x) == EXPIRE_TIME_HAS_VALUE ))


/*
 * Pattern of zone options, used to contain options for zone(s).
 */
struct pattern_options {
	rbnode_type node;
	const char* pname; /* name of the pattern, key of rbtree */
	const char* zonefile;
	struct acl_options* allow_notify;
	struct acl_options* request_xfr;
	struct acl_options* notify;
	struct acl_options* provide_xfr;
	struct acl_options* allow_query;
	struct acl_options* outgoing_interface;
	const char* zonestats;
#ifdef RATELIMIT
	uint16_t rrl_whitelist; /* bitmap with rrl types */
#endif
	uint8_t allow_axfr_fallback;
	uint8_t allow_axfr_fallback_is_default;
	uint8_t notify_retry;
	uint8_t notify_retry_is_default;
	uint8_t implicit; /* pattern is implicit, part_of_config zone used */
	uint8_t xfrd_flags;
	uint32_t max_refresh_time;
	uint8_t max_refresh_time_is_default;
	uint32_t min_refresh_time;
	uint8_t min_refresh_time_is_default;
	uint32_t max_retry_time;
	uint8_t max_retry_time_is_default;
	uint32_t min_retry_time;
	uint8_t min_retry_time_is_default;
	uint32_t min_expire_time;
	/* min_expir_time_expr is either a known value (REFRESHPLUSRETRYPLUS1
	 * or EXPIRE_EXPR_HAS_VALUE) or else min_expire_time is the default.
	 * This can be tested with expire_time_is_default(x) define.
	 */
	uint8_t min_expire_time_expr;
	uint64_t size_limit_xfr;
	uint8_t multi_primary_check;
	uint8_t store_ixfr;
	uint8_t store_ixfr_is_default;
	uint64_t ixfr_size;
	uint8_t ixfr_size_is_default;
	uint32_t ixfr_number;
	uint8_t ixfr_number_is_default;
	uint8_t create_ixfr;
	uint8_t create_ixfr_is_default;
	uint8_t verify_zone;
	uint8_t verify_zone_is_default;
	char **verifier;
	uint8_t verifier_feed_zone;
	uint8_t verifier_feed_zone_is_default;
	int32_t verifier_timeout;
	uint8_t verifier_timeout_is_default;
	uint8_t catalog_role;
	uint8_t catalog_role_is_default;
	const char* catalog_member_pattern;
	const char* catalog_producer_zone;
} ATTR_PACKED;

#define PATTERN_IMPLICIT_MARKER "_implicit_"

/*
 * Options for a zone
 */
struct zone_options {
	/* key is dname of apex */
	rbnode_type node;

	/* is apex of the zone */
	const char* name;
	/* if not part of config, the offset and linesize of zonelist entry */
	off_t off;
	int linesize;
	/* pattern for the zone options, if zone is part_of_config, this is
	 * a anonymous pattern created in-place */
	struct pattern_options* pattern;
	/* zone is fixed into the main config, not in zonelist, cannot delete */
	unsigned part_of_config        : 1;
	unsigned is_catalog_member_zone: 1;
} ATTR_PACKED;

/*
 * Options for catalog member zones
 * assert(options->is_catalog_member_zone == 1)
 * when options->pattern->catalog_producer_zone is set, this is a
 * producer member zone, otherwise a consumer member zone.
 * A catalog member zone is either a member zone of a catalog producer zone
 * or a catalog consumer zone. They are mutually exclusive.
 */
struct catalog_member_zone {
	struct zone_options          options;
	const struct dname*          member_id;
	/* node in the associated catalog consumer or producer zone */
	rbnode_type                  node;
} ATTR_PACKED;

typedef void (*new_member_id_type)(struct catalog_member_zone* zone);

union acl_addr_storage {
#ifdef INET6
	struct in_addr addr;
	struct in6_addr addr6;
#else
	struct in_addr addr;
#endif
};

/*
 * Access control list element
 */
struct acl_options {
	struct acl_options* next;

	/* options */
	time_t ixfr_disabled;
	int bad_xfr_count;
	uint8_t use_axfr_only;
	uint8_t allow_udp;

	/* ip address range */
	const char* ip_address_spec;
	uint8_t is_ipv6;
	unsigned int port;	/* is 0(no port) or suffix @port value */
	union acl_addr_storage addr;
	union acl_addr_storage range_mask;
	enum {
		acl_range_single = 0,	/* single address */
		acl_range_mask = 1,	/* 10.20.30.40&255.255.255.0 */
		acl_range_subnet = 2,	/* 10.20.30.40/28 */
		acl_range_minmax = 3	/* 10.20.30.40-10.20.30.60 (mask=max) */
	} rangetype;

	/* key */
	uint8_t nokey;
	uint8_t blocked;
	const char* key_name;
	struct key_options* key_options;

	/* tls_auth for XoT */
	const char* tls_auth_name;
	struct tls_auth_options* tls_auth_options;
} ATTR_PACKED;

/*
 * Key definition
 */
struct key_options {
	rbnode_type node; /* key of tree is name */
	char* name;
	char* algorithm;
	char* secret;
	struct tsig_key* tsig_key;
} ATTR_PACKED;

/*
 * TLS Auth definition for XoT
 */
struct tls_auth_options {
	rbnode_type node; /* key of tree is name */
	char* name;
	char* auth_domain_name;
	char* client_cert;
	char* client_key;
	char* client_key_pw;
};

/* proxy protocol port option list */
struct proxy_protocol_port_list {
	struct proxy_protocol_port_list* next;
	int port;
};

/** zone list free space */
struct zonelist_free {
	struct zonelist_free* next;
	off_t off;
};
/** zonelist free bucket for a particular line length */
struct zonelist_bucket {
	rbnode_type node; /* key is ptr to linesize */
	int linesize;
	struct zonelist_free* list;
};

/* default zonefile write interval if database is "", in seconds */
#define ZONEFILES_WRITE_INTERVAL 3600

struct zonestatname {
	rbnode_type node; /* key is malloced string with cooked zonestat name */
	unsigned id; /* index in nsd.zonestat array */
};

/*
 * Used during options parsing
 */
struct config_parser_state {
	char* filename;
	const char* chroot;
	int line;
	int errors;
	struct nsd_options* opt;
	struct pattern_options *pattern;
	struct zone_options *zone;
	struct key_options *key;
	struct tls_auth_options *tls_auth;
	struct ip_address_option *ip;
	void (*err)(void*,const char*);
	void* err_arg;
};

extern config_parser_state_type* cfg_parser;

/* region will be put in nsd_options struct. Returns empty options struct. */
struct nsd_options* nsd_options_create(region_type* region);
/* the number of zones that are configured */
static inline size_t nsd_options_num_zones(struct nsd_options* opt)
{ return opt->zone_options->count; }
/* insert a zone into the main options tree, returns 0 on error */
int nsd_options_insert_zone(struct nsd_options* opt, struct zone_options* zone);
/* insert a pattern into the main options tree, returns 0 on error */
int nsd_options_insert_pattern(struct nsd_options* opt,
	struct pattern_options* pat);

/* parses options file. Returns false on failure. callback, if nonNULL,
 * gets called with error strings, default prints. */
int parse_options_file(struct nsd_options* opt, const char* file,
	void (*err)(void*,const char*), void* err_arg,
	struct nsd_options* old_opts);
struct zone_options* zone_options_create(region_type* region);
void zone_options_delete(struct nsd_options* opt, struct zone_options* zone);
struct catalog_member_zone* catalog_member_zone_create(region_type* region);
static inline struct catalog_member_zone* as_catalog_member_zone(struct zone_options* zopt)
{ return zopt && zopt->is_catalog_member_zone ? (struct catalog_member_zone*)zopt : NULL; }
/* find a zone by apex domain name, or NULL if not found. */
struct zone_options* zone_options_find(struct nsd_options* opt,
	const struct dname* apex);
struct pattern_options* pattern_options_create(region_type* region);
struct pattern_options* pattern_options_find(struct nsd_options* opt, const char* name);
int pattern_options_equal(struct pattern_options* p, struct pattern_options* q);
void pattern_options_remove(struct nsd_options* opt, const char* name);
void pattern_options_add_modify(struct nsd_options* opt,
	struct pattern_options* p);
void pattern_options_marshal(struct buffer* buffer, struct pattern_options* p);
struct pattern_options* pattern_options_unmarshal(region_type* r,
	struct buffer* b);
struct key_options* key_options_create(region_type* region);
void key_options_insert(struct nsd_options* opt, struct key_options* key);
struct key_options* key_options_find(struct nsd_options* opt, const char* name);
void key_options_remove(struct nsd_options* opt, const char* name);
int key_options_equal(struct key_options* p, struct key_options* q);
void key_options_add_modify(struct nsd_options* opt, struct key_options* key);
void key_options_setup(region_type* region, struct key_options* key);
void key_options_desetup(region_type* region, struct key_options* key);
/* TLS auth */
struct tls_auth_options* tls_auth_options_create(region_type* region);
void tls_auth_options_insert(struct nsd_options* opt, struct tls_auth_options* auth);
struct tls_auth_options* tls_auth_options_find(struct nsd_options* opt, const char* name);
/* read in zone list file. Returns false on failure */
int parse_zone_list_file(struct nsd_options* opt);
/* create (potential) catalog producer member entry and add to the zonelist */
struct zone_options* zone_list_add_or_cat(struct nsd_options* opt,
	const char* zname, const char* pname, new_member_id_type new_member_id);
/* create zone entry and add to the zonelist file */
static inline struct zone_options* zone_list_add(struct nsd_options* opt,
	const char* zname, const char* pname)
{ return zone_list_add_or_cat(opt, zname, pname, NULL); }
/* create zonelist entry, do not insert in file (called by _add) */
struct zone_options* zone_list_zone_insert(struct nsd_options* opt,
	const char* nm, const char* patnm);
void zone_list_del(struct nsd_options* opt, struct zone_options* zone);
void zone_list_compact(struct nsd_options* opt);
void zone_list_close(struct nsd_options* opt);

/* create zonestat name tree , for initially created zones */
void options_zonestatnames_create(struct nsd_options* opt);
/* Get zonestat id for zone options, add new entry if necessary.
 * instantiates the pattern's zonestat string */
unsigned getzonestatid(struct nsd_options* opt, struct zone_options* zopt);
/* create string, same options as zonefile but no chroot changes */
const char* config_cook_string(struct zone_options* zone, const char* input);

/** check if config for remote control turns on IP-address interface
 * with certificates or a named pipe without certificates. */
int options_remote_is_address(struct nsd_options* cfg);

#if defined(HAVE_SSL)
/* tsig must be inited, adds all keys in options to tsig. */
void key_options_tsig_add(struct nsd_options* opt);
#endif

/* check acl list, acl number that matches if passed(0..),
 * or failure (-1) if dropped */
/* the reason why (the acl) is returned too (or NULL) */
int acl_check_incoming(struct acl_options* acl, struct query* q,
	struct acl_options** reason);
int acl_addr_matches_host(struct acl_options* acl, struct acl_options* host);
int acl_addr_matches(struct acl_options* acl, struct query* q);
int acl_addr_matches_proxy(struct acl_options* acl, struct query* q);
#ifdef HAVE_SSL
int acl_tls_hostname_matches(SSL* ssl, const char* acl_cert_cn);
#endif
int acl_key_matches(struct acl_options* acl, struct query* q);
int acl_addr_match_mask(uint32_t* a, uint32_t* b, uint32_t* mask, size_t sz);
int acl_addr_match_range_v6(uint32_t* minval, uint32_t* x, uint32_t* maxval, size_t sz);
int acl_addr_match_range_v4(uint32_t* minval, uint32_t* x, uint32_t* maxval, size_t sz);

/* check acl list for blocks on address, return 0 if none, -1 if blocked. */
int acl_check_incoming_block_proxy(struct acl_options* acl, struct query* q,
	struct acl_options** reason);

/* returns true if acls are both from the same host */
int acl_same_host(struct acl_options* a, struct acl_options* b);
/* find acl by number in the list */
struct acl_options* acl_find_num(struct acl_options* acl, int num);

/* see if two acl lists are the same (same elements in same order, or empty) */
int acl_list_equal(struct acl_options* p, struct acl_options* q);
/* see if two acl are the same */
int acl_equal(struct acl_options* p, struct acl_options* q);

/* see if a zone is a slave or a master zone */
int zone_is_slave(struct zone_options* opt);
/* see if a zone is a catalog consumer */
static inline int zone_is_catalog_consumer(struct zone_options* opt)
{ return opt && opt->pattern
             && opt->pattern->catalog_role == CATALOG_ROLE_CONSUMER; }
static inline int zone_is_catalog_producer(struct zone_options* opt)
{ return opt && opt->pattern
             && opt->pattern->catalog_role == CATALOG_ROLE_PRODUCER; }
static inline int zone_is_catalog_member(struct zone_options* opt)
{ return opt && opt->is_catalog_member_zone; }
static inline const char* zone_is_catalog_producer_member(struct zone_options* opt)
{ return opt && opt->pattern && opt->pattern->catalog_producer_zone
                              ? opt->pattern->catalog_producer_zone : NULL; }
static inline int zone_is_catalog_consumer_member(struct zone_options* opt)
{ return zone_is_catalog_member(opt) && !zone_is_catalog_producer_member(opt); }
/* create zonefile name, returns static pointer (perhaps to options data) */
const char* config_make_zonefile(struct zone_options* zone, struct nsd* nsd);

#define ZONEC_PCT_TIME 5 /* seconds, then it starts to print pcts */
#define ZONEC_PCT_COUNT 100000 /* elements before pct check is done */

/* parsing helpers */
void c_error(const char* msg, ...) ATTR_FORMAT(printf, 1,2);
int c_wrap(void);
struct acl_options* parse_acl_info(region_type* region, char* ip,
	const char* key);
/* true if ipv6 address, false if ipv4 */
int parse_acl_is_ipv6(const char* p);
/* returns range type. mask is the 2nd part of the range */
int parse_acl_range_type(char* ip, char** mask);
/* parses subnet mask, fills 0 mask as well */
void parse_acl_range_subnet(char* p, void* addr, int maxbits);
/* clean up options */
void nsd_options_destroy(struct nsd_options* opt);
/* replace occurrences of one with two in buf, pass length of buffer */
void replace_str(char* buf, size_t len, const char* one, const char* two);
/* apply pattern to the existing pattern in the parser */
void config_apply_pattern(struct pattern_options *dest, const char* name);
/* if the file is a directory, print a warning, because flex just exit()s
 * when a fileread fails because it is a directory, helps the user figure
 * out what just happened */
void warn_if_directory(const char* filetype, FILE* f, const char* fname);
/* resolve interface names in the options "ip-address:" (or "interface:")
 * and "control-interface:" into the ip-addresses associated with those
 * names. */
void resolve_interface_names(struct nsd_options* options);

/* See if the sockaddr port number is listed in the proxy protocol ports. */
int sockaddr_uses_proxy_protocol_port(struct nsd_options* options,
	struct sockaddr* addr);

#endif /* OPTIONS_H */<|MERGE_RESOLUTION|>--- conflicted
+++ resolved
@@ -163,7 +163,6 @@
 	/** certificate file for nsd-control */
 	char* control_cert_file;
 
-<<<<<<< HEAD
 #ifdef USE_XDP
 	/** XDP interface name */
 	const char* xdp_interface;
@@ -174,7 +173,7 @@
 	/** path to bpffs for pinned BPF objects */
 	const char* xdp_bpffs_path;
 #endif
-=======
+
 #ifdef USE_METRICS
 	/** metrics section. enable toggle. */
 	int metrics_enable;
@@ -185,7 +184,6 @@
 	/** HTTP path for the metrics endpoint */
 	char* metrics_path;
 #endif /* USE_METRICS */
->>>>>>> 3b901a2a
 
 #ifdef RATELIMIT
 	/** number of buckets in rrl hashtable */
