/*
 * options.c -- options functions.
 *
 * Copyright (c) 2001-2006, NLnet Labs. All rights reserved.
 *
 * See LICENSE for the license.
 *
 */
#include "config.h"
#include <string.h>
#include <stdio.h>
#include <sys/stat.h>
#include <errno.h>
#ifdef HAVE_IFADDRS_H
#include <ifaddrs.h>
#endif
#ifdef HAVE_SSL
#include <openssl/ssl.h>
#include <openssl/x509v3.h>
#endif
#ifdef HAVE_STRINGS_H
#include <strings.h>
#endif
#include "options.h"
#include "query.h"
#include "tsig.h"
#include "ixfr.h"
#include "difffile.h"
#include "rrl.h"
#include "bitset.h"
#include "xfrd.h"

#include "configparser.h"
config_parser_state_type* cfg_parser = 0;
extern FILE* c_in, *c_out;
int c_parse(void);
int c_lex(void);
int c_wrap(void);
int c_lex_destroy(void);
extern char* c_text;

static int
rbtree_strcmp(const void* p1, const void* p2)
{
	if(p1 == NULL && p2 == NULL) return 0;
	if(p1 == NULL) return -1;
	if(p2 == NULL) return 1;
	return strcmp((const char*)p1, (const char*)p2);
}

struct nsd_options*
nsd_options_create(region_type* region)
{
	struct nsd_options* opt;
	opt = (struct nsd_options*)region_alloc(region, sizeof(
		struct nsd_options));
	opt->region = region;
	opt->zone_options = rbtree_create(region,
		(int (*)(const void *, const void *)) dname_compare);
	opt->configfile = NULL;
	opt->zonestatnames = rbtree_create(opt->region, rbtree_strcmp);
	opt->patterns = rbtree_create(region, rbtree_strcmp);
	opt->keys = rbtree_create(region, rbtree_strcmp);
	opt->tls_auths = rbtree_create(region, rbtree_strcmp);
	opt->ip_addresses = NULL;
	opt->ip_transparent = 0;
	opt->ip_freebind = 0;
	opt->send_buffer_size = 0;
	opt->receive_buffer_size = 0;
	opt->debug_mode = 0;
	opt->verbosity = 0;
	opt->hide_version = 0;
	opt->hide_identity = 0;
	opt->drop_updates = 0;
	opt->do_ip4 = 1;
	opt->do_ip6 = 1;
	opt->identity = 0;
	opt->version = 0;
	opt->nsid = 0;
	opt->logfile = 0;
	opt->log_only_syslog = 0;
	opt->log_time_ascii = 1;
	opt->log_time_iso = 0;
	opt->round_robin = 0; /* also packet.h::round_robin */
	opt->minimal_responses = 0; /* also packet.h::minimal_responses */
	opt->confine_to_zone = 0;
	opt->refuse_any = 0;
	opt->server_count = 1;
	opt->cpu_affinity = NULL;
	opt->service_cpu_affinity = NULL;
	opt->tcp_count = 100;
	opt->tcp_reject_overflow = 0;
	opt->tcp_query_count = 0;
	opt->tcp_timeout = TCP_TIMEOUT;
	opt->tcp_mss = 0;
	opt->outgoing_tcp_mss = 0;
	opt->ipv4_edns_size = EDNS_MAX_MESSAGE_LEN;
	opt->ipv6_edns_size = EDNS_MAX_MESSAGE_LEN;
	opt->pidfile = PIDFILE;
	opt->port = UDP_PORT;
/* deprecated?	opt->port = TCP_PORT; */
	opt->reuseport = 0;
	opt->xfrd_tcp_max = 128;
	opt->xfrd_tcp_pipeline = 128;
	opt->statistics = 0;
	opt->chroot = 0;
	opt->username = USER;
	opt->zonesdir = ZONESDIR;
	opt->xfrdfile = XFRDFILE;
	opt->xfrdir = XFRDIR;
	opt->zonelistfile = ZONELISTFILE;
#ifdef RATELIMIT
	opt->rrl_size = RRL_BUCKETS;
	opt->rrl_slip = RRL_SLIP;
	opt->rrl_ipv4_prefix_length = RRL_IPV4_PREFIX_LENGTH;
	opt->rrl_ipv6_prefix_length = RRL_IPV6_PREFIX_LENGTH;
#  ifdef RATELIMIT_DEFAULT_OFF
	opt->rrl_ratelimit = 0;
	opt->rrl_whitelist_ratelimit = 0;
#  else
	opt->rrl_ratelimit = RRL_LIMIT/2;
	opt->rrl_whitelist_ratelimit = RRL_WLIST_LIMIT/2;
#  endif
#endif
#ifdef USE_DNSTAP
	opt->dnstap_enable = 0;
	opt->dnstap_socket_path = DNSTAP_SOCKET_PATH;
	opt->dnstap_ip = "";
	opt->dnstap_tls = 1;
	opt->dnstap_tls_server_name = NULL;
	opt->dnstap_tls_cert_bundle = NULL;
	opt->dnstap_tls_client_key_file = NULL;
	opt->dnstap_tls_client_cert_file = NULL;
	opt->dnstap_send_identity = 0;
	opt->dnstap_send_version = 0;
	opt->dnstap_identity = NULL;
	opt->dnstap_version = NULL;
	opt->dnstap_log_auth_query_messages = 0;
	opt->dnstap_log_auth_response_messages = 0;
#endif
	opt->reload_config = 0;
	opt->zonefiles_check = 1;
	opt->zonefiles_write = ZONEFILES_WRITE_INTERVAL;
	opt->xfrd_reload_timeout = 1;
	opt->tls_service_key = NULL;
	opt->tls_service_ocsp = NULL;
	opt->tls_service_pem = NULL;
	opt->tls_port = TLS_PORT;
	opt->tls_auth_port = NULL;
	opt->tls_cert_bundle = NULL;
	opt->tls_auth_xfr_only = 0;
	opt->proxy_protocol_port = NULL;
	opt->answer_cookie = 0;
	opt->cookie_secret = NULL;
	opt->cookie_staging_secret = NULL;
	opt->cookie_secret_file = NULL;
	opt->cookie_secret_file_is_default = 1;
	opt->control_enable = 0;
	opt->control_interface = NULL;
	opt->control_port = NSD_CONTROL_PORT;
	opt->server_key_file = CONFIGDIR"/nsd_server.key";
	opt->server_cert_file = CONFIGDIR"/nsd_server.pem";
	opt->control_key_file = CONFIGDIR"/nsd_control.key";
	opt->control_cert_file = CONFIGDIR"/nsd_control.pem";
<<<<<<< HEAD
#ifdef USE_XDP
	opt->xdp_interface = NULL;
	opt->xdp_program_path = SHAREDFILESDIR"/xdp-dns-redirect_kern.o";
	opt->xdp_program_load = 1;
	opt->xdp_bpffs_path = "/sys/fs/bpf";
#endif
=======
#ifdef USE_METRICS
	opt->metrics_enable = 0;
	opt->metrics_interface = NULL;
	opt->metrics_port = NSD_METRICS_PORT;
	opt->metrics_path = "/metrics";
#endif /* USE_METRICS */
>>>>>>> 3b901a2a

	opt->verify_enable = 0;
	opt->verify_ip_addresses = NULL;
	opt->verify_port = VERIFY_PORT;
	opt->verify_zones = 1;
	opt->verifier = NULL;
	opt->verifier_count = 1;
	opt->verifier_feed_zone = 1;
	opt->verifier_timeout = 0;

	return opt;
}

int
nsd_options_insert_zone(struct nsd_options* opt, struct zone_options* zone)
{
	/* create dname for lookup */
	const dname_type* dname = dname_parse(opt->region, zone->name);
	if(!dname)
		return 0;
	zone->node.key = dname;
	if(!rbtree_insert(opt->zone_options, (rbnode_type*)zone))
		return 0;
	return 1;
}

int
nsd_options_insert_pattern(struct nsd_options* opt,
	struct pattern_options* pat)
{
	if(!pat->pname)
		return 0;
	pat->node.key = pat->pname;
	if(!rbtree_insert(opt->patterns, (rbnode_type*)pat))
		return 0;
	return 1;
}

void
warn_if_directory(const char* filetype, FILE* f, const char* fname)
{
	if(fileno(f) != -1) {
		struct stat st;
		memset(&st, 0, sizeof(st));
		if(fstat(fileno(f), &st) != -1) {
			if(S_ISDIR(st.st_mode)) {
				log_msg(LOG_WARNING, "trying to read %s but it is a directory: %s", filetype, fname);
			}
		}
	}
}

int
parse_options_file(struct nsd_options* opt, const char* file,
	void (*err)(void*,const char*), void* err_arg,
	struct nsd_options* old_opts)
{
	FILE *in = 0;
	struct pattern_options* pat;
	struct acl_options* acl;

	if(!cfg_parser) {
		cfg_parser = (config_parser_state_type*)region_alloc(
			opt->region, sizeof(config_parser_state_type));
		cfg_parser->chroot = 0;
	}
	cfg_parser->err = err;
	cfg_parser->err_arg = err_arg;
	cfg_parser->filename = (char*)file;
	cfg_parser->line = 1;
	cfg_parser->errors = 0;
	cfg_parser->opt = opt;
	cfg_parser->pattern = NULL;
	cfg_parser->zone = NULL;
	cfg_parser->key = NULL;
	cfg_parser->tls_auth = NULL;

	in = fopen(cfg_parser->filename, "r");
	if(!in) {
		if(err) {
			char m[MAXSYSLOGMSGLEN];
			snprintf(m, sizeof(m), "Could not open %s: %s\n",
				file, strerror(errno));
			err(err_arg, m);
		} else {
			fprintf(stderr, "Could not open %s: %s\n",
				file, strerror(errno));
		}
		return 0;
	}
	warn_if_directory("configfile", in, file);
	c_in = in;
	c_parse();
	fclose(in);

	opt->configfile = region_strdup(opt->region, file);

	/* Set default cookie_secret_file value */
	if(opt->cookie_secret_file_is_default && !opt->cookie_secret_file) {
		opt->cookie_secret_file =
			region_strdup(opt->region, COOKIESECRETSFILE);
	}
	/* Semantic errors */
	if(opt->cookie_staging_secret && !opt->cookie_secret) {
		c_error("a cookie-staging-secret cannot be configured without "
		        "also providing a cookie-secret");
	}
	RBTREE_FOR(pat, struct pattern_options*, opt->patterns)
	{
		struct pattern_options* old_pat =
			old_opts ? pattern_options_find(old_opts, pat->pname)
			         : NULL;

		/* lookup keys for acls */
		for(acl=pat->allow_notify; acl; acl=acl->next)
		{
			if(acl->nokey || acl->blocked)
				continue;
			acl->key_options = key_options_find(opt, acl->key_name);
			if(!acl->key_options)
				c_error("key %s in pattern %s could not be found",
					acl->key_name, pat->pname);
		}
		for(acl=pat->notify; acl; acl=acl->next)
		{
			if(acl->nokey || acl->blocked)
				continue;
			acl->key_options = key_options_find(opt, acl->key_name);
			if(!acl->key_options)
				c_error("key %s in pattern %s could not be found",
					acl->key_name, pat->pname);
		}
		for(acl=pat->request_xfr; acl; acl=acl->next)
		{
			/* Find tls_auth */
			if (!acl->tls_auth_name)
				; /* pass */
			else if (!(acl->tls_auth_options =
			                tls_auth_options_find(opt, acl->tls_auth_name)))
				c_error("tls_auth %s in pattern %s could not be found",
						acl->tls_auth_name, pat->pname);
			/* Find key */
			if(acl->nokey || acl->blocked)
				continue;
			acl->key_options = key_options_find(opt, acl->key_name);
			if(!acl->key_options)
				c_error("key %s in pattern %s could not be found",
					acl->key_name, pat->pname);
		}
		for(acl=pat->provide_xfr; acl; acl=acl->next)
		{
			/* Find tls_auth */
			if (acl->tls_auth_name) {
				if (!(acl->tls_auth_options =
			                tls_auth_options_find(opt, acl->tls_auth_name)))
				    c_error("tls_auth %s in pattern %s could not be found",
						acl->tls_auth_name, pat->pname);
			}
			if(acl->nokey || acl->blocked)
				continue;
			acl->key_options = key_options_find(opt, acl->key_name);
			if(!acl->key_options)
				c_error("key %s in pattern %s could not be found",
					acl->key_name, pat->pname);
		}
		for(acl=pat->allow_query; acl; acl=acl->next)
		{
			if(acl->nokey || acl->blocked)
				continue;
			acl->key_options = key_options_find(opt, acl->key_name);
			if(!acl->key_options)
				c_error("key %s in pattern %s could not be found",
					acl->key_name, pat->pname);
		}
		/* lookup zones for catalog-producer-zone options */
		if(pat->catalog_producer_zone) {
			struct zone_options* zopt;
			const dname_type *dname = dname_parse(opt->region,
					pat->catalog_producer_zone);
			if(dname == NULL) {
				; /* pass; already erred during parsing */

			} else if (!(zopt = zone_options_find(opt, dname))) {
				c_error("catalog producer zone %s in pattern "
					"%s could not be found",
					pat->catalog_producer_zone,
					pat->pname);

			} else if (!zone_is_catalog_producer(zopt)) {
				c_error("catalog-producer-zone %s in pattern "
					"%s is not configered as a "
					"catalog: producer",
					pat->catalog_producer_zone,
					pat->pname);
			}
		}
		if( !old_opts /* Okay to add a cat producer member zone pat */
		|| (!old_pat) /* But not to add, change or del an existing */
		|| ( old_pat && !old_pat->catalog_producer_zone
		             &&     !pat->catalog_producer_zone)
		|| ( old_pat &&  old_pat->catalog_producer_zone
		             &&      pat->catalog_producer_zone
		             && strcmp( old_pat->catalog_producer_zone
		                      ,     pat->catalog_producer_zone) == 0)){
			; /* No existing catalog producer member zone added
			   * or changed. Everyting is fine: pass */
		} else {
			c_error("catalog-producer-zone in pattern %s cannot "
				"be removed or changed on a running NSD",
				pat->pname);
		}
	}

	if(cfg_parser->errors > 0)
	{
		if(err) {
			char m[MAXSYSLOGMSGLEN];
			snprintf(m, sizeof(m), "read %s failed: %d errors in "
				"configuration file\n", file,
				cfg_parser->errors);
			err(err_arg, m);
		} else {
			fprintf(stderr, "read %s failed: %d errors in "
				"configuration file\n", file,
				cfg_parser->errors);
		}
		return 0;
	}
	return 1;
}

void options_zonestatnames_create(struct nsd_options* opt)
{
	struct zone_options* zopt;
	/* allocate "" as zonestat 0, for zones without a zonestat */
	if(!rbtree_search(opt->zonestatnames, "")) {
		struct zonestatname* n;
		n = (struct zonestatname*)region_alloc_zero(opt->region,
			sizeof(*n));
		n->node.key = region_strdup(opt->region, "");
		if(!n->node.key) {
			log_msg(LOG_ERR, "malloc failed: %s", strerror(errno));
			exit(1);
		}
		n->id = (unsigned)(opt->zonestatnames->count);
		rbtree_insert(opt->zonestatnames, (rbnode_type*)n);
	}
	RBTREE_FOR(zopt, struct zone_options*, opt->zone_options) {
		/* insert into tree, so that when read in later id exists */
		(void)getzonestatid(opt, zopt);
	}
}

#define ZONELIST_HEADER "# NSD zone list\n# name pattern\n"
static int
comp_zonebucket(const void* a, const void* b)
{
	/* the line size is much smaller than max-int, and positive,
	 * so the subtraction works */
	return *(const int*)b - *(const int*)a;
}

/* insert free entry into zonelist free buckets */
static void
zone_list_free_insert(struct nsd_options* opt, int linesize, off_t off)
{
	struct zonelist_free* e;
	struct zonelist_bucket* b = (struct zonelist_bucket*)rbtree_search(
		opt->zonefree, &linesize);
	if(!b) {
		b = region_alloc_zero(opt->region, sizeof(*b));
		b->linesize = linesize;
		b->node = *RBTREE_NULL;
		b->node.key = &b->linesize;
		rbtree_insert(opt->zonefree, &b->node);
	}
	e = (struct zonelist_free*)region_alloc_zero(opt->region, sizeof(*e));
	e->next = b->list;
	b->list = e;
	e->off = off;
	opt->zonefree_number++;
}

static struct zone_options*
zone_list_member_zone_insert(struct nsd_options* opt, const char* nm,
	const char* patnm, int linesize, off_t off, const char* mem_idnm,
	new_member_id_type new_member_id)
{
	struct pattern_options* pat = pattern_options_find(opt, patnm);
	struct catalog_member_zone* cmz = NULL;
	struct zone_options* zone;
	char member_id_str[MAXDOMAINLEN * 5 + 3] = "ERROR!";
	DEBUG(DEBUG_XFRD, 2, (LOG_INFO, "zone_list_zone_insert(\"%s\", \"%s\""
	        ", %d, \"%s\")", nm, patnm, linesize,
		(mem_idnm ? mem_idnm : "<NULL>")));
	if(!pat) {
		log_msg(LOG_ERR, "pattern does not exist for zone %s "
			"pattern %s", nm, patnm);
		return NULL;
	}
	zone = pat->catalog_producer_zone
	     ? &(cmz = catalog_member_zone_create(opt->region))->options
	     : zone_options_create(opt->region);
	zone->part_of_config = 0;
	zone->name = region_strdup(opt->region, nm);
	zone->linesize = linesize;
	zone->off = off;
	zone->pattern = pat;
	if(!nsd_options_insert_zone(opt, zone)) {
		log_msg(LOG_ERR, "bad domain name or duplicate zone '%s' "
			"pattern %s", nm, patnm);
		region_recycle(opt->region, (void*)zone->name, strlen(nm)+1);
		region_recycle(opt->region, zone, sizeof(*zone));
		return NULL;
	}
	if(!mem_idnm) {
		if(cmz && new_member_id)
			new_member_id(cmz);
		if(cmz && cmz->member_id) {
			/* Assume all bytes of member_id are printable.
			 * plus 1 for space
			 */
			zone->linesize += label_length(dname_name(cmz->member_id)) + 1;
			DEBUG(DEBUG_XFRD, 2, (LOG_INFO, "new linesize: %d",
				(int)zone->linesize));
		}
	} else if(!cmz)
		log_msg(LOG_ERR, "member ID '%s' given, but no catalog-producer-"
			"zone value provided in zone '%s' or pattern '%s'",
			mem_idnm, nm, patnm);

	else if(snprintf(member_id_str, sizeof(member_id_str),
	    "%s.zones.%s", mem_idnm, pat->catalog_producer_zone) >=
	    (int)sizeof(member_id_str))
		log_msg(LOG_ERR, "syntax error in member ID '%s.zones.%s' for "
			"zone '%s'", mem_idnm, pat->catalog_producer_zone, nm);

	else if(!(cmz->member_id = dname_parse(opt->region, member_id_str)))
		log_msg(LOG_ERR, "parse error in member ID '%s' for "
			"zone '%s'", member_id_str, nm);
	return zone;
}

struct zone_options*
zone_list_zone_insert(struct nsd_options* opt,const char* nm,const char* patnm)
{
	return zone_list_member_zone_insert(opt, nm, patnm, 0, 0, NULL, NULL);
}

int
parse_zone_list_file(struct nsd_options* opt)
{
	/* zonelist looks like this:
	# name pattern
	add example.com master
	del example.net slave
	add foo.bar.nl slave
	add rutabaga.uk config
	*/
	char hdr[64];
	char buf[1024];
	
	/* create empty data structures */
	opt->zonefree = rbtree_create(opt->region, comp_zonebucket);
	opt->zonelist = NULL;
	opt->zonefree_number = 0;
	opt->zonelist_off = 0;

	/* try to open the zonelist file, an empty or nonexist file is OK */
	opt->zonelist = fopen(opt->zonelistfile, "r+");
	if(!opt->zonelist) {
		if(errno == ENOENT)
			return 1; /* file does not exist, it is created later */
		log_msg(LOG_ERR, "could not open zone list %s: %s", opt->zonelistfile,
			strerror(errno));
		return 0;
	}
	/* read header */
	hdr[strlen(ZONELIST_HEADER)] = 0;
	if(fread(hdr, 1, strlen(ZONELIST_HEADER), opt->zonelist) !=
		strlen(ZONELIST_HEADER) || strncmp(hdr, ZONELIST_HEADER,
		strlen(ZONELIST_HEADER)) != 0) {
		log_msg(LOG_ERR, "zone list %s contains bad header\n", opt->zonelistfile);
		fclose(opt->zonelist);
		opt->zonelist = NULL;
		return 0;
	}
	buf[sizeof(buf)-1]=0;

	/* read entries in file */
	while(fgets(buf, sizeof(buf), opt->zonelist)) {
		/* skip comments and empty lines */
		if(buf[0] == 0 || buf[0] == '\n' || buf[0] == '#')
			continue;
		if(strncmp(buf, "add ", 4) == 0) {
			int linesize = strlen(buf);
			/* parse the 'add' line */
			/* pick last space on the line, so that the domain
			 * name can have a space in it (but not the pattern)*/
			char* space = strrchr(buf+4, ' ');
			char* nm, *patnm;
			if(!space) {
				/* parse error */
				log_msg(LOG_ERR, "parse error in %s: '%s'",
					opt->zonelistfile, buf);
				continue;
			}
			nm = buf+4;
			*space = 0;
			patnm = space+1;
			if(linesize && buf[linesize-1] == '\n')
				buf[linesize-1] = 0;

			/* store offset and line size for zone entry */
			/* and create zone entry in zonetree */
			(void)zone_list_member_zone_insert(opt, nm, patnm,
				linesize, ftello(opt->zonelist)-linesize,
				NULL, NULL);

		} else if(strncmp(buf, "cat ", 4) == 0) {
			int linesize = strlen(buf);
			/* parse the 'add' line */
			/* pick last space on the line, so that the domain
			 * name can have a space in it (but not the pattern)*/
			char* nm = buf + 4;
			char* mem_idnm = strrchr(nm, ' '), *patnm;
			if(!mem_idnm) {
				/* parse error */
				log_msg(LOG_ERR, "parse error in %s: '%s'",
					opt->zonelistfile, buf);
				continue;
			}
			*mem_idnm++ = 0;
			patnm = strrchr(nm, ' ');
			if(!patnm) {
				*--mem_idnm = ' ';
				/* parse error */
				log_msg(LOG_ERR, "parse error in %s: '%s'",
					opt->zonelistfile, buf);
				continue;
			}
			*patnm++ = 0;
			if(linesize && buf[linesize-1] == '\n')
				buf[linesize-1] = 0;

			/* store offset and line size for zone entry */
			/* and create zone entry in zonetree */
			(void)zone_list_member_zone_insert(opt, nm, patnm,
				linesize, ftello(opt->zonelist)-linesize,
				mem_idnm, NULL);

		} else if(strncmp(buf, "del ", 4) == 0) {
			/* store offset and line size for deleted entry */
			int linesize = strlen(buf);
			zone_list_free_insert(opt, linesize,
				ftello(opt->zonelist)-linesize);
		} else {
			log_msg(LOG_WARNING, "bad data in %s, '%s'", opt->zonelistfile,
				buf);
		}
	}
	/* store EOF offset */
	opt->zonelist_off = ftello(opt->zonelist);
	return 1;
}

void
zone_options_delete(struct nsd_options* opt, struct zone_options* zone)
{
	struct catalog_member_zone* member_zone = as_catalog_member_zone(zone);

	rbtree_delete(opt->zone_options, zone->node.key);
	region_recycle(opt->region, (void*)zone->node.key, dname_total_size(
		(dname_type*)zone->node.key));
	if(!member_zone) {
		region_recycle(opt->region, zone, sizeof(*zone));
		return;
	}
	/* Because catalog member zones are in xfrd only deleted through
	 * catalog_del_consumer_member_zone() or through
	 * xfrd_del_catalog_producer_member(), which both clear the node,
	 * and because member zones in the main and serve processes are not
	 * indexed, *member_zone->node == *RBTREE_NULL.
	 * member_id is cleared too by those delete function, but there may be
	 * leftover member_id's from the initial zone.list processing, which
	 * made it to the main and serve processes.
	 */
	assert(!memcmp(&member_zone->node, RBTREE_NULL, sizeof(*RBTREE_NULL)));
	if(member_zone->member_id) {
		region_recycle(opt->region, (void*)member_zone->member_id,
				dname_total_size(member_zone->member_id));
	}
	region_recycle(opt->region, member_zone, sizeof(*member_zone));
}


/* add a new zone to the zonelist */
struct zone_options*
zone_list_add_or_cat(struct nsd_options* opt, const char* zname,
		const char* pname, new_member_id_type new_member_id)
{
	int r;
	struct zonelist_free* e;
	struct zonelist_bucket* b;
	char zone_list_line[6 + 5 * MAXDOMAINLEN + 2024 + 65];
	struct catalog_member_zone* cmz;

	/* create zone entry */
	struct zone_options* zone = zone_list_member_zone_insert(
		opt, zname, pname, 6 + strlen(zname) + strlen(pname),
		0, NULL, new_member_id);
	if(!zone)
		return NULL;

	if(zone_is_catalog_producer_member(zone)
	&& (cmz = as_catalog_member_zone(zone))
	&& cmz->member_id) {
		snprintf(zone_list_line, sizeof(zone_list_line),
			"cat %s %s %.*s\n", zname, pname,
			(int)label_length(dname_name(cmz->member_id)),
			(const char*)dname_name(cmz->member_id) + 1);
	} else {
		snprintf(zone_list_line, sizeof(zone_list_line),
			"add %s %s\n", zname, pname);
	}
	/* use free entry or append to file or create new file */
	if(!opt->zonelist || opt->zonelist_off == 0) {
		/* create new file */
		if(opt->zonelist) fclose(opt->zonelist);
		opt->zonelist = fopen(opt->zonelistfile, "w+");
		if(!opt->zonelist) {
			log_msg(LOG_ERR, "could not create zone list %s: %s",
				opt->zonelistfile, strerror(errno));
			log_msg(LOG_ERR, "zone %s could not be added", zname);
			zone_options_delete(opt, zone);
			return NULL;
		}
		r = fprintf(opt->zonelist, ZONELIST_HEADER);
		if(r != strlen(ZONELIST_HEADER)) {
			if(r == -1)
				log_msg(LOG_ERR, "could not write to %s: %s",
					opt->zonelistfile, strerror(errno));
			else log_msg(LOG_ERR, "partial write to %s: disk full",
				opt->zonelistfile);
			log_msg(LOG_ERR, "zone %s could not be added", zname);
			zone_options_delete(opt, zone);
			return NULL;
		}
		zone->off = ftello(opt->zonelist);
		if(zone->off == -1)
			log_msg(LOG_ERR, "ftello(%s): %s", opt->zonelistfile, strerror(errno));
		r = fprintf(opt->zonelist, "%s", zone_list_line);
		if(r != zone->linesize) {
			if(r == -1)
				log_msg(LOG_ERR, "could not write to %s: %s",
					opt->zonelistfile, strerror(errno));
			else log_msg(LOG_ERR, "partial write to %s: disk full",
				opt->zonelistfile);
			log_msg(LOG_ERR, "zone %s could not be added", zname);
			zone_options_delete(opt, zone);
			return NULL;
		}
		opt->zonelist_off = ftello(opt->zonelist);
		if(opt->zonelist_off == -1)
			log_msg(LOG_ERR, "ftello(%s): %s", opt->zonelistfile, strerror(errno));
		if(fflush(opt->zonelist) != 0) {
			log_msg(LOG_ERR, "fflush %s: %s", opt->zonelistfile, strerror(errno));
		}
		return zone;
	}
	b = (struct zonelist_bucket*)rbtree_search(opt->zonefree,
		&zone->linesize);
	if(!b || b->list == NULL) {
		/* no empty place, append to file */
		zone->off = opt->zonelist_off;
		if(fseeko(opt->zonelist, zone->off, SEEK_SET) == -1) {
			log_msg(LOG_ERR, "fseeko(%s): %s", opt->zonelistfile, strerror(errno));
			log_msg(LOG_ERR, "zone %s could not be added", zname);
			zone_options_delete(opt, zone);
			return NULL;
		}
		r = fprintf(opt->zonelist, "%s", zone_list_line);
		if(r != zone->linesize) {
			if(r == -1)
				log_msg(LOG_ERR, "could not write to %s: %s",
					opt->zonelistfile, strerror(errno));
			else log_msg(LOG_ERR, "partial write to %s: disk full",
				opt->zonelistfile);
			log_msg(LOG_ERR, "zone %s could not be added", zname);
			zone_options_delete(opt, zone);
			return NULL;
		}
		opt->zonelist_off += zone->linesize;
		if(fflush(opt->zonelist) != 0) {
			log_msg(LOG_ERR, "fflush %s: %s", opt->zonelistfile, strerror(errno));
		}
		return zone;
	}
	/* reuse empty spot */
	e = b->list;
	zone->off = e->off;
	if(fseeko(opt->zonelist, zone->off, SEEK_SET) == -1) {
		log_msg(LOG_ERR, "fseeko(%s): %s", opt->zonelistfile, strerror(errno));
		log_msg(LOG_ERR, "zone %s could not be added", zname);
		zone_options_delete(opt, zone);
		return NULL;
	}
	r = fprintf(opt->zonelist, "%s", zone_list_line);
	if(r != zone->linesize) {
		if(r == -1)
			log_msg(LOG_ERR, "could not write to %s: %s",
				opt->zonelistfile, strerror(errno));
		else log_msg(LOG_ERR, "partial write to %s: disk full",
			opt->zonelistfile);
		log_msg(LOG_ERR, "zone %s could not be added", zname);
		zone_options_delete(opt, zone);
		return NULL;
	}
	if(fflush(opt->zonelist) != 0) {
		log_msg(LOG_ERR, "fflush %s: %s", opt->zonelistfile, strerror(errno));
	}

	/* snip off and recycle element */
	b->list = e->next;
	region_recycle(opt->region, e, sizeof(*e));
	if(b->list == NULL) {
		rbtree_delete(opt->zonefree, &b->linesize);
		region_recycle(opt->region, b, sizeof(*b));
	}
	opt->zonefree_number--;
	return zone;
}

/* remove a zone on the zonelist */
void
zone_list_del(struct nsd_options* opt, struct zone_options* zone)
{
	if (zone_is_catalog_consumer_member(zone)) {
		/* catalog consumer member zones are not in the zones.list file */
		zone_options_delete(opt, zone);
		return;
	}
	/* put its space onto the free entry */
	if(fseeko(opt->zonelist, zone->off, SEEK_SET) == -1) {
		log_msg(LOG_ERR, "fseeko(%s): %s", opt->zonelistfile, strerror(errno));
		return;
	}
	fprintf(opt->zonelist, "del");
	zone_list_free_insert(opt, zone->linesize, zone->off);

	/* remove zone_options */
	zone_options_delete(opt, zone);

	/* see if we need to compact: it is going to halve the zonelist */
	if(opt->zonefree_number > opt->zone_options->count) {
		zone_list_compact(opt);
	} else {
		if(fflush(opt->zonelist) != 0) {
			log_msg(LOG_ERR, "fflush %s: %s", opt->zonelistfile, strerror(errno));
		}
	}
}
/* postorder delete of zonelist free space tree */
static void
delbucket(region_type* region, struct zonelist_bucket* b)
{
	struct zonelist_free* e, *f;
	if(!b || (rbnode_type*)b==RBTREE_NULL)
		return;
	delbucket(region, (struct zonelist_bucket*)b->node.left);
	delbucket(region, (struct zonelist_bucket*)b->node.right);
	e = b->list;
	while(e) {
		f = e->next;
		region_recycle(region, e, sizeof(*e));
		e = f;
	}
	region_recycle(region, b, sizeof(*b));
}

/* compact zonelist file */
void
zone_list_compact(struct nsd_options* opt)
{
	char outname[1024];
	FILE* out;
	struct zone_options* zone;
	off_t off;
	int r;
	snprintf(outname, sizeof(outname), "%s~", opt->zonelistfile);
	/* useful, when : count-of-free > count-of-used */
	/* write zonelist to zonelist~ */
	out = fopen(outname, "w+");
	if(!out) {
		log_msg(LOG_ERR, "could not open %s: %s", outname, strerror(errno));
		return;
	}
	r = fprintf(out, ZONELIST_HEADER);
	if(r == -1) {
		log_msg(LOG_ERR, "write %s failed: %s", outname,
			strerror(errno));
		fclose(out);
		return;
	} else if(r != strlen(ZONELIST_HEADER)) {
		log_msg(LOG_ERR, "write %s was partial: disk full",
			outname);
		fclose(out);
		return;
	}
	off = ftello(out);
	if(off == -1) {
		log_msg(LOG_ERR, "ftello(%s): %s", outname, strerror(errno));
		fclose(out);
		return;
	}
	RBTREE_FOR(zone, struct zone_options*, opt->zone_options) {
		struct catalog_member_zone* cmz;

		if(zone->part_of_config)
			continue;
		if(zone_is_catalog_producer_member(zone)
		&& (cmz = as_catalog_member_zone(zone))
		&& cmz->member_id) {
			r = fprintf(out, "cat %s %s %.*s\n", zone->name,
				zone->pattern->pname,
				(int)label_length(dname_name(cmz->member_id)),
				(const char*)dname_name(cmz->member_id) + 1);
		} else {
			r = fprintf(out, "add %s %s\n", zone->name,
					zone->pattern->pname);
		}
		if(r < 0) {
			log_msg(LOG_ERR, "write %s failed: %s", outname,
				strerror(errno));
			fclose(out);
			return;
		} else if(r != zone->linesize) {
			log_msg(LOG_ERR, "write %s was partial: disk full",
				outname);
			fclose(out);
			return;
		}
	}
	if(fflush(out) != 0) {
		log_msg(LOG_ERR, "fflush %s: %s", outname, strerror(errno));
	}

	/* rename zonelist~ onto zonelist */
	if(rename(outname, opt->zonelistfile) == -1) {
		log_msg(LOG_ERR, "rename(%s to %s) failed: %s",
			outname, opt->zonelistfile, strerror(errno));
		fclose(out);
		return;
	}
	fclose(opt->zonelist);
	/* set offsets */
	RBTREE_FOR(zone, struct zone_options*, opt->zone_options) {
		if(zone->part_of_config)
			continue;
		zone->off = off;
		off += zone->linesize;
	}
	/* empty the free tree */
	delbucket(opt->region, (struct zonelist_bucket*)opt->zonefree->root);
	opt->zonefree->root = RBTREE_NULL;
	opt->zonefree->count = 0;
	opt->zonefree_number = 0;
	/* finish */
	opt->zonelist = out;
	opt->zonelist_off = off;
}

/* close zonelist file */
void
zone_list_close(struct nsd_options* opt)
{
	if(opt->zonelist) {
		fclose(opt->zonelist);
		opt->zonelist = NULL;
	}
}

static void
c_error_va_list_pos(int showpos, const char* fmt, va_list args)
{
	char* at = NULL;
	cfg_parser->errors++;
	if(showpos && c_text && c_text[0]!=0) {
		at = c_text;
	}
	if(cfg_parser->err) {
		char m[MAXSYSLOGMSGLEN];
		snprintf(m, sizeof(m), "%s:%d: ", cfg_parser->filename,
			cfg_parser->line);
		(*cfg_parser->err)(cfg_parser->err_arg, m);
		if(at) {
			snprintf(m, sizeof(m), "at '%s': ", at);
			(*cfg_parser->err)(cfg_parser->err_arg, m);
		}
		(*cfg_parser->err)(cfg_parser->err_arg, "error: ");
		vsnprintf(m, sizeof(m), fmt, args);
		(*cfg_parser->err)(cfg_parser->err_arg, m);
		(*cfg_parser->err)(cfg_parser->err_arg, "\n");
		return;
	}
        fprintf(stderr, "%s:%d: ", cfg_parser->filename, cfg_parser->line);
	if(at) fprintf(stderr, "at '%s': ", at);
	fprintf(stderr, "error: ");
	vfprintf(stderr, fmt, args);
	fprintf(stderr, "\n");
}

void
c_error(const char *fmt, ...)
{
	va_list ap;
	int showpos = 0;

	if (strcmp(fmt, "syntax error") == 0 || strcmp(fmt, "parse error") == 0) {
		showpos = 1;
	}

	va_start(ap, fmt);
	c_error_va_list_pos(showpos, fmt, ap);
	va_end(ap);
}

int
c_wrap(void)
{
	return 1;
}

struct zone_options*
zone_options_create(region_type* region)
{
	struct zone_options* zone;
	zone = (struct zone_options*)region_alloc(region, sizeof(
		struct zone_options));
	zone->node = *RBTREE_NULL;
	zone->name = 0;
	zone->pattern = 0;
	zone->part_of_config = 0;
	zone->is_catalog_member_zone = 0;
	return zone;
}

struct catalog_member_zone*
catalog_member_zone_create(region_type* region)
{
	struct catalog_member_zone* member_zone;
	member_zone = (struct catalog_member_zone*)region_alloc(region,
			sizeof(struct catalog_member_zone));
	member_zone->options.node = *RBTREE_NULL;
	member_zone->options.name = 0;
	member_zone->options.pattern = 0;
	member_zone->options.part_of_config = 0;
	member_zone->options.is_catalog_member_zone = 1;
	member_zone->member_id = NULL;
	member_zone->node = *RBTREE_NULL;
	return member_zone;
}

/* true is booleans are the same truth value */
#define booleq(x,y) ( ((x) && (y)) || (!(x) && !(y)) )

/* true is min_expire_time_expr has either an equal known value
 * or none of these known values but booleanally equal
 */
#define expire_expr_eq(x,y) (  (  (x) == REFRESHPLUSRETRYPLUS1 \
                               && (y) == REFRESHPLUSRETRYPLUS1 ) \
                            || (  (x) != REFRESHPLUSRETRYPLUS1 \
                               && (y) != REFRESHPLUSRETRYPLUS1 \
                               && booleq((x), (y))))


int
acl_equal(struct acl_options* p, struct acl_options* q)
{
	if(!booleq(p->use_axfr_only, q->use_axfr_only)) return 0;
	if(!booleq(p->allow_udp, q->allow_udp)) return 0;
	if(strcmp(p->ip_address_spec, q->ip_address_spec)!=0) return 0;
	/* the ip6, port, addr, mask, type: are derived from the ip_address_spec */
	if(!booleq(p->nokey, q->nokey)) return 0;
	if(!booleq(p->blocked, q->blocked)) return 0;
	if(p->key_name && q->key_name) {
		if(strcmp(p->key_name, q->key_name)!=0) return 0;
	} else if(p->key_name && !q->key_name) return 0;
	else if(!p->key_name && q->key_name) return 0;
	/* key_options is derived from key_name */
	if(p->tls_auth_name && q->tls_auth_name) {
		if(strcmp(p->tls_auth_name, q->tls_auth_name)!=0) return 0;
	} else if(p->tls_auth_name && !q->tls_auth_name) return 0;
	else if(!p->tls_auth_name && q->tls_auth_name) return 0;
	/* tls_auth_options is derived from tls_auth_name */
	return 1;
}

int
acl_list_equal(struct acl_options* p, struct acl_options* q)
{
	/* must be same and in same order */
	while(p && q) {
		if(!acl_equal(p, q))
			return 0;
		p = p->next;
		q = q->next;
	}
	if(!p && !q) return 1;
	/* different lengths */
	return 0;
}

struct pattern_options*
pattern_options_create(region_type* region)
{
	struct pattern_options* p;
	p = (struct pattern_options*)region_alloc(region, sizeof(
		struct pattern_options));
	p->node = *RBTREE_NULL;
	p->pname = 0;
	p->zonefile = 0;
	p->zonestats = 0;
	p->allow_notify = 0;
	p->request_xfr = 0;
	p->size_limit_xfr = 0;
	p->notify = 0;
	p->provide_xfr = 0;
	p->allow_query = 0;
	p->outgoing_interface = 0;
	p->notify_retry = 5;
	p->notify_retry_is_default = 1;
	p->allow_axfr_fallback = 1;
	p->allow_axfr_fallback_is_default = 1;
	p->implicit = 0;
	p->xfrd_flags = 0;
	p->max_refresh_time = 2419200;	/* 4 weeks */
	p->max_refresh_time_is_default = 1;
	p->min_refresh_time = 0;
	p->min_refresh_time_is_default = 1;
	p->max_retry_time = 1209600;	/* 2 weeks */
	p->max_retry_time_is_default = 1;
	p->min_retry_time = 0;
	p->min_retry_time_is_default = 1;
	p->min_expire_time = 0;
	p->min_expire_time_expr = EXPIRE_TIME_IS_DEFAULT;
#ifdef RATELIMIT
	p->rrl_whitelist = 0;
#endif
	p->multi_primary_check = 0;
	p->store_ixfr = 0;
	p->store_ixfr_is_default = 1;
	p->ixfr_size = IXFR_SIZE_DEFAULT;
	p->ixfr_size_is_default = 1;
	p->ixfr_number = IXFR_NUMBER_DEFAULT;
	p->ixfr_number_is_default = 1;
	p->create_ixfr = 0;
	p->create_ixfr_is_default = 1;
	p->verify_zone = VERIFY_ZONE_INHERIT;
	p->verify_zone_is_default = 1;
	p->verifier = NULL;
	p->verifier_feed_zone = VERIFIER_FEED_ZONE_INHERIT;
	p->verifier_feed_zone_is_default = 1;
	p->verifier_timeout = VERIFIER_TIMEOUT_INHERIT;
	p->verifier_timeout_is_default = 1;
	p->catalog_role = CATALOG_ROLE_INHERIT;
	p->catalog_role_is_default = 1;
	p->catalog_member_pattern = NULL;
	p->catalog_producer_zone = NULL;
	return p;
}

static void
acl_delete(region_type* region, struct acl_options* acl)
{
	if(acl->ip_address_spec)
		region_recycle(region, (void*)acl->ip_address_spec,
			strlen(acl->ip_address_spec)+1);
	if(acl->key_name)
		region_recycle(region, (void*)acl->key_name,
			strlen(acl->key_name)+1);
	if(acl->tls_auth_name)
		region_recycle(region, (void*)acl->tls_auth_name,
			strlen(acl->tls_auth_name)+1);
	/* key_options is a convenience pointer, not owned by the acl */
	region_recycle(region, acl, sizeof(*acl));
}

static void
acl_list_delete(region_type* region, struct acl_options* list)
{
	struct acl_options* n;
	while(list) {
		n = list->next;
		acl_delete(region, list);
		list = n;
	}
}

static void
verifier_delete(region_type* region, char **v)
{
	if(v != NULL) {
		size_t vc = 0;
		for(vc = 0; v[vc] != NULL; vc++)
			region_recycle(region, v[vc], strlen(v[vc]) + 1);
		region_recycle(region, v, (vc + 1) * sizeof(char *));
	}
}

void
pattern_options_remove(struct nsd_options* opt, const char* name)
{
	struct pattern_options* p = (struct pattern_options*)rbtree_delete(
		opt->patterns, name);
	/* delete p and its contents */
	if (!p)
		return;
	if(p->pname)
		region_recycle(opt->region, (void*)p->pname,
			strlen(p->pname)+1);
	if(p->zonefile)
		region_recycle(opt->region, (void*)p->zonefile,
			strlen(p->zonefile)+1);
	if(p->zonestats)
		region_recycle(opt->region, (void*)p->zonestats,
			strlen(p->zonestats)+1);
	acl_list_delete(opt->region, p->allow_notify);
	acl_list_delete(opt->region, p->request_xfr);
	acl_list_delete(opt->region, p->notify);
	acl_list_delete(opt->region, p->provide_xfr);
	acl_list_delete(opt->region, p->allow_query);
	acl_list_delete(opt->region, p->outgoing_interface);
	verifier_delete(opt->region, p->verifier);

	region_recycle(opt->region, p, sizeof(struct pattern_options));
}

static struct acl_options*
copy_acl(region_type* region, struct acl_options* a)
{
	struct acl_options* b;
	if(!a) return NULL;
	b = (struct acl_options*)region_alloc(region, sizeof(*b));
	/* copy the whole lot */
	*b = *a;
	/* fix the pointers */
	if(a->ip_address_spec)
		b->ip_address_spec = region_strdup(region, a->ip_address_spec);
	if(a->key_name)
		b->key_name = region_strdup(region, a->key_name);
	if(a->tls_auth_name)
		b->tls_auth_name = region_strdup(region, a->tls_auth_name);
	b->next = NULL;
	b->key_options = NULL;
	b->tls_auth_options = NULL;
	return b;
}

static struct acl_options*
copy_acl_list(struct nsd_options* opt, struct acl_options* a)
{
	struct acl_options* b, *blast = NULL, *blist = NULL;
	while(a) {
		b = copy_acl(opt->region, a);
		/* fixup key_options */
		if(b->key_name)
			b->key_options = key_options_find(opt, b->key_name);
		else	b->key_options = NULL;
		/* fixup tls_auth_options */
		if(b->tls_auth_name)
			b->tls_auth_options = tls_auth_options_find(opt, b->tls_auth_name);
		else	b->tls_auth_options = NULL;

		/* link as last into list */
		b->next = NULL;
		if(!blist) blist = b;
		else blast->next = b;
		blast = b;
		
		a = a->next;
	}
	return blist;
}

static void
copy_changed_acl(struct nsd_options* opt, struct acl_options** orig,
	struct acl_options* anew)
{
	if(!acl_list_equal(*orig, anew)) {
		acl_list_delete(opt->region, *orig);
		*orig = copy_acl_list(opt, anew);
	}
}

static void
copy_changed_verifier(struct nsd_options* opt, char ***ov, char **nv)
{
	size_t ovc, nvc;
	assert(ov != NULL);
	ovc = nvc = 0;
	if(nv != NULL) {
		for(; nv[nvc] != NULL; nvc++) ;
	} else {
		verifier_delete(opt->region, *ov);
		*ov = NULL;
		return;
	}
	if(*ov != NULL) {
		for(; (*ov)[ovc] != NULL; ovc++) {
			if(ovc < nvc && strcmp((*ov)[ovc], nv[ovc]) != 0)
				break;
		}
		if(ovc == nvc)
			return;
		verifier_delete(opt->region, *ov);
		*ov = NULL;
	}
	*ov = region_alloc(opt->region, (nvc + 1) * sizeof(*nv));
	for(ovc = 0; nv[ovc] != NULL; ovc++) {
		(*ov)[ovc] = region_strdup(opt->region, nv[ovc]);
	}
	(*ov)[ovc] = NULL;
	assert(ovc == nvc);
}

static void
copy_pat_fixed(region_type* region, struct pattern_options* orig,
	struct pattern_options* p)
{
	orig->allow_axfr_fallback = p->allow_axfr_fallback;
	orig->allow_axfr_fallback_is_default =
		p->allow_axfr_fallback_is_default;
	orig->notify_retry = p->notify_retry;
	orig->notify_retry_is_default = p->notify_retry_is_default;
	orig->implicit = p->implicit;
	if(p->zonefile)
		orig->zonefile = region_strdup(region, p->zonefile);
	else orig->zonefile = NULL;
	if(p->zonestats)
		orig->zonestats = region_strdup(region, p->zonestats);
	else orig->zonestats = NULL;
	orig->max_refresh_time = p->max_refresh_time;
	orig->max_refresh_time_is_default = p->max_refresh_time_is_default;
	orig->min_refresh_time = p->min_refresh_time;
	orig->min_refresh_time_is_default = p->min_refresh_time_is_default;
	orig->max_retry_time = p->max_retry_time;
	orig->max_retry_time_is_default = p->max_retry_time_is_default;
	orig->min_retry_time = p->min_retry_time;
	orig->min_retry_time_is_default = p->min_retry_time_is_default;
	orig->min_expire_time = p->min_expire_time;
	orig->min_expire_time_expr = p->min_expire_time_expr;
#ifdef RATELIMIT
	orig->rrl_whitelist = p->rrl_whitelist;
#endif
	orig->multi_primary_check = p->multi_primary_check;
	orig->store_ixfr = p->store_ixfr;
	orig->store_ixfr_is_default = p->store_ixfr_is_default;
	orig->ixfr_size = p->ixfr_size;
	orig->ixfr_size_is_default = p->ixfr_size_is_default;
	orig->ixfr_number = p->ixfr_number;
	orig->ixfr_number_is_default = p->ixfr_number_is_default;
	orig->create_ixfr = p->create_ixfr;
	orig->create_ixfr_is_default = p->create_ixfr_is_default;
	orig->verify_zone = p->verify_zone;
	orig->verify_zone_is_default = p->verify_zone_is_default;
	orig->verifier_timeout = p->verifier_timeout;
	orig->verifier_timeout_is_default = p->verifier_timeout_is_default;
	orig->verifier_feed_zone = p->verifier_feed_zone;
	orig->verifier_feed_zone_is_default = p->verifier_feed_zone_is_default;
	orig->catalog_role = p->catalog_role;
	orig->catalog_role_is_default = p->catalog_role_is_default;
	if(p->catalog_member_pattern)
		orig->catalog_member_pattern =
			region_strdup(region, p->catalog_member_pattern);
	else orig->catalog_member_pattern = NULL;
	if(p->catalog_producer_zone)
		orig->catalog_producer_zone =
			region_strdup(region, p->catalog_producer_zone);
	else orig->catalog_producer_zone = NULL;
}

void
pattern_options_add_modify(struct nsd_options* opt, struct pattern_options* p)
{
	struct pattern_options* orig = pattern_options_find(opt, p->pname);
	if(!orig) {
		/* needs to be copied to opt region */
		orig = pattern_options_create(opt->region);
		orig->pname = region_strdup(opt->region, p->pname);
		copy_pat_fixed(opt->region, orig, p);
		orig->allow_notify = copy_acl_list(opt, p->allow_notify);
		orig->request_xfr = copy_acl_list(opt, p->request_xfr);
		orig->notify = copy_acl_list(opt, p->notify);
		orig->provide_xfr = copy_acl_list(opt, p->provide_xfr);
		orig->allow_query = copy_acl_list(opt, p->allow_query);
		orig->outgoing_interface = copy_acl_list(opt,
			p->outgoing_interface);
		copy_changed_verifier(opt, &orig->verifier, p->verifier);
		nsd_options_insert_pattern(opt, orig);
	} else {
		/* modify in place so pointers stay valid (and copy
		   into region). Do not touch unchanged acls. */
		if(orig->zonefile)
			region_recycle(opt->region, (char*)orig->zonefile,
				strlen(orig->zonefile)+1);
		if(orig->zonestats)
			region_recycle(opt->region, (char*)orig->zonestats,
				strlen(orig->zonestats)+1);
		copy_pat_fixed(opt->region, orig, p);
		copy_changed_acl(opt, &orig->allow_notify, p->allow_notify);
		copy_changed_acl(opt, &orig->request_xfr, p->request_xfr);
		copy_changed_acl(opt, &orig->notify, p->notify);
		copy_changed_acl(opt, &orig->provide_xfr, p->provide_xfr);
		copy_changed_acl(opt, &orig->allow_query, p->allow_query);
		copy_changed_acl(opt, &orig->outgoing_interface,
			p->outgoing_interface);
		copy_changed_verifier(opt, &orig->verifier, p->verifier);
	}
}

struct pattern_options*
pattern_options_find(struct nsd_options* opt, const char* name)
{
	return (struct pattern_options*)rbtree_search(opt->patterns, name);
}

static int
pattern_verifiers_equal(const char **vp, const char **vq)
{
	size_t vpc, vqc;
	if(vp == NULL)
		return vq == NULL;
	if(vq == NULL)
		return 0;
	for(vpc = 0; vp[vpc] != NULL; vpc++) ;
	for(vqc = 0; vq[vqc] != NULL; vqc++) ;
	if(vpc != vqc)
		return 0;
	for(vpc = 0; vp[vpc] != NULL; vpc++) {
		assert(vq[vpc] != NULL);
		if (strcmp(vp[vpc], vq[vpc]) != 0)
			return 0;
	}
	return 1;
}

int
pattern_options_equal(struct pattern_options* p, struct pattern_options* q)
{
	if(strcmp(p->pname, q->pname) != 0) return 0;
	if(!p->zonefile && q->zonefile) return 0;
	else if(p->zonefile && !q->zonefile) return 0;
	else if(p->zonefile && q->zonefile) {
		if(strcmp(p->zonefile, q->zonefile) != 0) return 0;
	}
	if(!p->zonestats && q->zonestats) return 0;
	else if(p->zonestats && !q->zonestats) return 0;
	else if(p->zonestats && q->zonestats) {
		if(strcmp(p->zonestats, q->zonestats) != 0) return 0;
	}
	if(!booleq(p->allow_axfr_fallback, q->allow_axfr_fallback)) return 0;
	if(!booleq(p->allow_axfr_fallback_is_default,
		q->allow_axfr_fallback_is_default)) return 0;
	if(p->notify_retry != q->notify_retry) return 0;
	if(!booleq(p->notify_retry_is_default,
		q->notify_retry_is_default)) return 0;
	if(!booleq(p->implicit, q->implicit)) return 0;
	if(!acl_list_equal(p->allow_notify, q->allow_notify)) return 0;
	if(!acl_list_equal(p->request_xfr, q->request_xfr)) return 0;
	if(!acl_list_equal(p->notify, q->notify)) return 0;
	if(!acl_list_equal(p->provide_xfr, q->provide_xfr)) return 0;
	if(!acl_list_equal(p->allow_query, q->allow_query)) return 0;
	if(!acl_list_equal(p->outgoing_interface, q->outgoing_interface))
		return 0;
	if(p->max_refresh_time != q->max_refresh_time) return 0;
	if(!booleq(p->max_refresh_time_is_default,
		q->max_refresh_time_is_default)) return 0;
	if(p->min_refresh_time != q->min_refresh_time) return 0;
	if(!booleq(p->min_refresh_time_is_default,
		q->min_refresh_time_is_default)) return 0;
	if(p->max_retry_time != q->max_retry_time) return 0;
	if(!booleq(p->max_retry_time_is_default,
		q->max_retry_time_is_default)) return 0;
	if(p->min_retry_time != q->min_retry_time) return 0;
	if(!booleq(p->min_retry_time_is_default,
		q->min_retry_time_is_default)) return 0;
	if(p->min_expire_time != q->min_expire_time) return 0;
	if(!expire_expr_eq(p->min_expire_time_expr,
		q->min_expire_time_expr)) return 0;
#ifdef RATELIMIT
	if(p->rrl_whitelist != q->rrl_whitelist) return 0;
#endif
	if(!booleq(p->multi_primary_check,q->multi_primary_check)) return 0;
	if(p->size_limit_xfr != q->size_limit_xfr) return 0;
	if(!booleq(p->store_ixfr,q->store_ixfr)) return 0;
	if(!booleq(p->store_ixfr_is_default,q->store_ixfr_is_default)) return 0;
	if(p->ixfr_size != q->ixfr_size) return 0;
	if(!booleq(p->ixfr_size_is_default,q->ixfr_size_is_default)) return 0;
	if(p->ixfr_number != q->ixfr_number) return 0;
	if(!booleq(p->ixfr_number_is_default,q->ixfr_number_is_default)) return 0;
	if(!booleq(p->create_ixfr,q->create_ixfr)) return 0;
	if(!booleq(p->create_ixfr_is_default,q->create_ixfr_is_default)) return 0;
	if(p->verify_zone != q->verify_zone) return 0;
	if(!booleq(p->verify_zone_is_default,
		q->verify_zone_is_default)) return 0;
	if(!pattern_verifiers_equal((const char **)p->verifier,
		(const char **)q->verifier)) return 0;
	if(p->verifier_feed_zone != q->verifier_feed_zone) return 0;
	if(!booleq(p->verifier_feed_zone_is_default,
		q->verifier_feed_zone_is_default)) return 0;
	if(p->verifier_timeout != q->verifier_timeout) return 0;
	if(!booleq(p->verifier_timeout_is_default,
		q->verifier_timeout_is_default)) return 0;
	if(p->catalog_role != q->catalog_role) return 0;
	if(!booleq(p->catalog_role_is_default,
		q->catalog_role_is_default)) return 0;
	if(!p->catalog_member_pattern && q->catalog_member_pattern) return 0;
	else if(p->catalog_member_pattern && !q->catalog_member_pattern) return 0;
	else if(p->catalog_member_pattern && q->catalog_member_pattern) {
		if(strcmp(p->catalog_member_pattern, q->catalog_member_pattern) != 0) return 0;
	}
	if(!p->catalog_producer_zone && q->catalog_producer_zone) return 0;
	else if(p->catalog_producer_zone && !q->catalog_producer_zone) return 0;
	else if(p->catalog_producer_zone && q->catalog_producer_zone) {
		if(strcmp(p->catalog_producer_zone, q->catalog_producer_zone) != 0) return 0;
	}
	return 1;
}

static void
marshal_u8(struct buffer* b, uint8_t v)
{
	buffer_reserve(b, 1);
	buffer_write_u8(b, v);
}

static uint8_t
unmarshal_u8(struct buffer* b)
{
	return buffer_read_u8(b);
}

static void
marshal_u64(struct buffer* b, uint64_t v)
{
	buffer_reserve(b, 8);
	buffer_write_u64(b, v);
}

static uint64_t
unmarshal_u64(struct buffer* b)
{
	return buffer_read_u64(b);
}

#ifdef RATELIMIT
static void
marshal_u16(struct buffer* b, uint16_t v)
{
	buffer_reserve(b, 2);
	buffer_write_u16(b, v);
}
#endif

#ifdef RATELIMIT
static uint16_t
unmarshal_u16(struct buffer* b)
{
	return buffer_read_u16(b);
}
#endif

static void
marshal_u32(struct buffer* b, uint32_t v)
{
	buffer_reserve(b, 4);
	buffer_write_u32(b, v);
}

static uint32_t
unmarshal_u32(struct buffer* b)
{
	return buffer_read_u32(b);
}

static void
marshal_str(struct buffer* b, const char* s)
{
	if(!s) marshal_u8(b, 0);
	else {
		size_t len = strlen(s);
		marshal_u8(b, 1);
		buffer_reserve(b, len+1);
		buffer_write(b, s, len+1);
	}
}

static char*
unmarshal_str(region_type* r, struct buffer* b)
{
	uint8_t nonnull = unmarshal_u8(b);
	if(nonnull) {
		char* result = region_strdup(r, (char*)buffer_current(b));
		size_t len = strlen((char*)buffer_current(b));
		buffer_skip(b, len+1);
		return result;
	} else return NULL;
}

static void
marshal_acl(struct buffer* b, struct acl_options* acl)
{
	buffer_reserve(b, sizeof(*acl));
	buffer_write(b, acl, sizeof(*acl));
	marshal_str(b, acl->ip_address_spec);
	marshal_str(b, acl->key_name);
	marshal_str(b, acl->tls_auth_name);
}

static struct acl_options*
unmarshal_acl(region_type* r, struct buffer* b)
{
	struct acl_options* acl = (struct acl_options*)region_alloc(r,
		sizeof(*acl));
	buffer_read(b, acl, sizeof(*acl));
	acl->next = NULL;
	acl->key_options = NULL;
	acl->tls_auth_options = NULL;
	acl->ip_address_spec = unmarshal_str(r, b);
	acl->key_name = unmarshal_str(r, b);
	acl->tls_auth_name = unmarshal_str(r, b);
	return acl;
}

static void
marshal_acl_list(struct buffer* b, struct acl_options* list)
{
	while(list) {
		marshal_u8(b, 1); /* is there a next one marker */
		marshal_acl(b, list);
		list = list->next;
	}
	marshal_u8(b, 0); /* end of list marker */
}

static struct acl_options*
unmarshal_acl_list(region_type* r, struct buffer* b)
{
	struct acl_options* a, *last=NULL, *list=NULL;
	while(unmarshal_u8(b)) {
		a = unmarshal_acl(r, b);
		/* link in */
		a->next = NULL;
		if(!list) list = a;
		else last->next = a;
		last = a;
	}
	return list;
}

static void
marshal_strv(struct buffer* b, char **strv)
{
	uint32_t i, n;

	assert(b != NULL);

	if (strv == NULL) {
		marshal_u32(b, 0);
		return;
	}
	for(n = 0; strv[n]; n++) {
		/* do nothing */
	}
	marshal_u32(b, n);
	for(i = 0; strv[i] != NULL; i++) {
		marshal_str(b, strv[i]);
	}
	marshal_u8(b, 0);
}

static char **
unmarshal_strv(region_type* r, struct buffer* b)
{
	uint32_t i, n;
	char **strv;

	assert(r != NULL);
	assert(b != NULL);

	if ((n = unmarshal_u32(b)) == 0) {
		return NULL;
	}
	strv = region_alloc_zero(r, (n + 1) * sizeof(char *));
	for(i = 0; i <= n; i++) {
		strv[i] = unmarshal_str(r, b);
	}
	assert(i == (n + 1));
	assert(strv[i - 1] == NULL);

	return strv;
}

void
pattern_options_marshal(struct buffer* b, struct pattern_options* p)
{
	marshal_str(b, p->pname);
	marshal_str(b, p->zonefile);
	marshal_str(b, p->zonestats);
#ifdef RATELIMIT
	marshal_u16(b, p->rrl_whitelist);
#endif
	marshal_u8(b, p->allow_axfr_fallback);
	marshal_u8(b, p->allow_axfr_fallback_is_default);
	marshal_u8(b, p->notify_retry);
	marshal_u8(b, p->notify_retry_is_default);
	marshal_u8(b, p->implicit);
	marshal_u64(b, p->size_limit_xfr);
	marshal_acl_list(b, p->allow_notify);
	marshal_acl_list(b, p->request_xfr);
	marshal_acl_list(b, p->notify);
	marshal_acl_list(b, p->provide_xfr);
	marshal_acl_list(b, p->allow_query);
	marshal_acl_list(b, p->outgoing_interface);
	marshal_u32(b, p->max_refresh_time);
	marshal_u8(b, p->max_refresh_time_is_default);
	marshal_u32(b, p->min_refresh_time);
	marshal_u8(b, p->min_refresh_time_is_default);
	marshal_u32(b, p->max_retry_time);
	marshal_u8(b, p->max_retry_time_is_default);
	marshal_u32(b, p->min_retry_time);
	marshal_u8(b, p->min_retry_time_is_default);
	marshal_u32(b, p->min_expire_time);
	marshal_u8(b, p->min_expire_time_expr);
	marshal_u8(b, p->multi_primary_check);
	marshal_u8(b, p->store_ixfr);
	marshal_u8(b, p->store_ixfr_is_default);
	marshal_u64(b, p->ixfr_size);
	marshal_u8(b, p->ixfr_size_is_default);
	marshal_u32(b, p->ixfr_number);
	marshal_u8(b, p->ixfr_number_is_default);
	marshal_u8(b, p->create_ixfr);
	marshal_u8(b, p->create_ixfr_is_default);
	marshal_u8(b, p->verify_zone);
	marshal_u8(b, p->verify_zone_is_default);
	marshal_strv(b, p->verifier);
	marshal_u8(b, p->verifier_feed_zone);
	marshal_u8(b, p->verifier_feed_zone_is_default);
	marshal_u32(b, p->verifier_timeout);
	marshal_u8(b, p->verifier_timeout_is_default);
	marshal_u8(b, p->catalog_role);
	marshal_u8(b, p->catalog_role_is_default);
	marshal_str(b, p->catalog_member_pattern);
	marshal_str(b, p->catalog_producer_zone);
}

struct pattern_options*
pattern_options_unmarshal(region_type* r, struct buffer* b)
{
	struct pattern_options* p = pattern_options_create(r);
	p->pname = unmarshal_str(r, b);
	p->zonefile = unmarshal_str(r, b);
	p->zonestats = unmarshal_str(r, b);
#ifdef RATELIMIT
	p->rrl_whitelist = unmarshal_u16(b);
#endif
	p->allow_axfr_fallback = unmarshal_u8(b);
	p->allow_axfr_fallback_is_default = unmarshal_u8(b);
	p->notify_retry = unmarshal_u8(b);
	p->notify_retry_is_default = unmarshal_u8(b);
	p->implicit = unmarshal_u8(b);
	p->size_limit_xfr = unmarshal_u64(b);
	p->allow_notify = unmarshal_acl_list(r, b);
	p->request_xfr = unmarshal_acl_list(r, b);
	p->notify = unmarshal_acl_list(r, b);
	p->provide_xfr = unmarshal_acl_list(r, b);
	p->allow_query = unmarshal_acl_list(r, b);
	p->outgoing_interface = unmarshal_acl_list(r, b);
	p->max_refresh_time = unmarshal_u32(b);
	p->max_refresh_time_is_default = unmarshal_u8(b);
	p->min_refresh_time = unmarshal_u32(b);
	p->min_refresh_time_is_default = unmarshal_u8(b);
	p->max_retry_time = unmarshal_u32(b);
	p->max_retry_time_is_default = unmarshal_u8(b);
	p->min_retry_time = unmarshal_u32(b);
	p->min_retry_time_is_default = unmarshal_u8(b);
	p->min_expire_time = unmarshal_u32(b);
	p->min_expire_time_expr = unmarshal_u8(b);
	p->multi_primary_check = unmarshal_u8(b);
	p->store_ixfr = unmarshal_u8(b);
	p->store_ixfr_is_default = unmarshal_u8(b);
	p->ixfr_size = unmarshal_u64(b);
	p->ixfr_size_is_default = unmarshal_u8(b);
	p->ixfr_number = unmarshal_u32(b);
	p->ixfr_number_is_default = unmarshal_u8(b);
	p->create_ixfr = unmarshal_u8(b);
	p->create_ixfr_is_default = unmarshal_u8(b);
	p->verify_zone = unmarshal_u8(b);
	p->verify_zone_is_default = unmarshal_u8(b);
	p->verifier = unmarshal_strv(r, b);
	p->verifier_feed_zone = unmarshal_u8(b);
	p->verifier_feed_zone_is_default = unmarshal_u8(b);
	p->verifier_timeout = unmarshal_u32(b);
	p->verifier_timeout_is_default = unmarshal_u8(b);
	p->catalog_role = unmarshal_u8(b);
	p->catalog_role_is_default = unmarshal_u8(b);
	p->catalog_member_pattern = unmarshal_str(r, b);
	p->catalog_producer_zone = unmarshal_str(r, b);
	return p;
}

struct key_options*
key_options_create(region_type* region)
{
	struct key_options* key;
	key = (struct key_options*)region_alloc_zero(region,
		sizeof(struct key_options));
	return key;
}

struct tls_auth_options*
tls_auth_options_create(region_type* region)
{
	struct tls_auth_options* tls_auth_options;
	tls_auth_options = (struct tls_auth_options*)region_alloc_zero(region, sizeof(struct tls_auth_options));
	return tls_auth_options;
}

void
key_options_insert(struct nsd_options* opt, struct key_options* key)
{
	if(!key->name) return;
	key->node.key = key->name;
	(void)rbtree_insert(opt->keys, &key->node);
}

struct key_options*
key_options_find(struct nsd_options* opt, const char* name)
{
	return (struct key_options*)rbtree_search(opt->keys, name);
}

void
tls_auth_options_insert(struct nsd_options* opt, struct tls_auth_options* auth)
{
	if(!auth->name) return;
	auth->node.key = auth->name;
	(void)rbtree_insert(opt->tls_auths, &auth->node);
}

struct tls_auth_options*
tls_auth_options_find(struct nsd_options* opt, const char* name)
{
	return (struct tls_auth_options*)rbtree_search(opt->tls_auths, name);
}

/** remove tsig_key contents */
void
key_options_desetup(region_type* region, struct key_options* key)
{
	/* keep tsig_key pointer so that existing references keep valid */
	if(!key->tsig_key)
		return;
	/* name stays the same */
	if(key->tsig_key->data) {
		/* wipe secret! */
		memset(key->tsig_key->data, 0xdd, key->tsig_key->size);
		region_recycle(region, key->tsig_key->data,
			key->tsig_key->size);
		key->tsig_key->data = NULL;
		key->tsig_key->size = 0;
	}
}

/** add tsig_key contents */
void
key_options_setup(region_type* region, struct key_options* key)
{
	uint8_t data[16384]; /* 16KB */
	int size;
	if(!key->tsig_key) {
		/* create it */
		key->tsig_key = (tsig_key_type *) region_alloc(region,
			sizeof(tsig_key_type));
		/* create name */
		key->tsig_key->name = dname_parse(region, key->name);
		if(!key->tsig_key->name) {
			log_msg(LOG_ERR, "Failed to parse tsig key name %s",
				key->name);
			/* key and base64 were checked during syntax parse */
			exit(1);
		}
		key->tsig_key->size = 0;
		key->tsig_key->data = NULL;
	}
	size = b64_pton(key->secret, data, sizeof(data));
	if(size == -1) {
		log_msg(LOG_ERR, "Failed to parse tsig key data %s",
			key->name);
		/* key and base64 were checked during syntax parse */
		exit(1);
	}
	key->tsig_key->size = size;
	key->tsig_key->data = (uint8_t *)region_alloc_init(region, data, size);
}

void
key_options_remove(struct nsd_options* opt, const char* name)
{
	struct key_options* k = key_options_find(opt, name);
	if(!k) return;
	(void)rbtree_delete(opt->keys, name);
	if(k->name)
		region_recycle(opt->region, k->name, strlen(k->name)+1);
	if(k->algorithm)
		region_recycle(opt->region, k->algorithm, strlen(k->algorithm)+1);
	if(k->secret) {
		memset(k->secret, 0xdd, strlen(k->secret)); /* wipe secret! */
		region_recycle(opt->region, k->secret, strlen(k->secret)+1);
	}
	if(k->tsig_key) {
		tsig_del_key(k->tsig_key);
		if(k->tsig_key->name)
			region_recycle(opt->region, (void*)k->tsig_key->name,
				dname_total_size(k->tsig_key->name));
		key_options_desetup(opt->region, k);
		region_recycle(opt->region, k->tsig_key, sizeof(tsig_key_type));
	}
	region_recycle(opt->region, k, sizeof(struct key_options));
}

int
key_options_equal(struct key_options* p, struct key_options* q)
{
	return strcmp(p->name, q->name)==0 && strcmp(p->algorithm,
		q->algorithm)==0 && strcmp(p->secret, q->secret)==0;
}

void
key_options_add_modify(struct nsd_options* opt, struct key_options* key)
{
	struct key_options* orig = key_options_find(opt, key->name);
	if(!orig) {
		/* needs to be copied to opt region */
		orig = key_options_create(opt->region);
		orig->name = region_strdup(opt->region, key->name);
		orig->algorithm = region_strdup(opt->region, key->algorithm);
		orig->secret = region_strdup(opt->region, key->secret);
		key_options_setup(opt->region, orig);
		tsig_add_key(orig->tsig_key);
		key_options_insert(opt, orig);
	} else {
		/* modify entries in existing key, and copy to opt region */
		key_options_desetup(opt->region, orig);
		region_recycle(opt->region, orig->algorithm,
			strlen(orig->algorithm)+1);
		orig->algorithm = region_strdup(opt->region, key->algorithm);
		region_recycle(opt->region, orig->secret,
			strlen(orig->secret)+1);
		orig->secret = region_strdup(opt->region, key->secret);
		key_options_setup(opt->region, orig);
	}
}

int
acl_check_incoming_block_proxy(struct acl_options* acl, struct query* q,
	struct acl_options** reason)
{
	/* check each acl element.
	 * if it is blocked, return -1.
	 * return false if no matches for blocked elements. */
	if(reason)
		*reason = NULL;

	while(acl)
	{
		DEBUG(DEBUG_XFRD,2, (LOG_INFO, "proxy testing acl %s %s",
			acl->ip_address_spec, acl->nokey?"NOKEY":
			(acl->blocked?"BLOCKED":acl->key_name)));
		if(acl_addr_matches_proxy(acl, q) && acl->blocked) {
			if(reason)
				*reason = acl;
			return -1;
		}
		acl = acl->next;
	}

	return 0;
}

int
acl_check_incoming(struct acl_options* acl, struct query* q,
	struct acl_options** reason)
{
	/* check each acl element.
	   if 1 blocked element matches - return -1.
	   if any element matches - return number.
	   else return -1. */
	int found_match = -1;
	int number = 0;
	struct acl_options* match = 0;

	if(reason)
		*reason = NULL;

	while(acl)
	{
#ifdef HAVE_SSL
		DEBUG(DEBUG_XFRD,2, (LOG_INFO, "testing acl %s %s %s",
			acl->ip_address_spec, acl->nokey?"NOKEY":
			(acl->blocked?"BLOCKED":acl->key_name),
			(acl->tls_auth_name && q->tls_auth)?acl->tls_auth_name:""));
#else
		DEBUG(DEBUG_XFRD,2, (LOG_INFO, "testing acl %s %s",
			acl->ip_address_spec, acl->nokey?"NOKEY":
			(acl->blocked?"BLOCKED":acl->key_name)));
#endif
		if(acl_addr_matches(acl, q) && acl_key_matches(acl, q)) {
			if(!match)
			{
				match = acl; /* remember first match */
				found_match=number;
			}
			if(acl->blocked) {
				if(reason)
					*reason = acl;
				return -1;
			}
		}
#ifdef HAVE_SSL
		/* we are in a acl with tls_auth */
		if (acl->tls_auth_name && q->tls_auth) {
			/* we have auth_domain_name in tls_auth */
			if (acl->tls_auth_options && acl->tls_auth_options->auth_domain_name) {
				if (!acl_tls_hostname_matches(q->tls_auth, acl->tls_auth_options->auth_domain_name)) {
					VERBOSITY(3, (LOG_WARNING,
							"client cert does not match %s %s",
							acl->tls_auth_name, acl->tls_auth_options->auth_domain_name));
					q->cert_cn = NULL;
					return -1;
				}
				VERBOSITY(5, (LOG_INFO, "%s %s verified",
					acl->tls_auth_name, acl->tls_auth_options->auth_domain_name));
				q->cert_cn = acl->tls_auth_options->auth_domain_name;
			} else {
				/* nsd gives error on start for this, but check just in case */
				log_msg(LOG_ERR, "auth-domain-name not defined in %s", acl->tls_auth_name);
			}
		}
#endif
		number++;
		acl = acl->next;
	}

	if(reason)
		*reason = match;
	return found_match;
}

#ifdef INET6
int
acl_addr_matches_ipv6host(struct acl_options* acl, struct sockaddr_storage* addr_storage, unsigned int port)
{
	struct sockaddr_in6* addr = (struct sockaddr_in6*)addr_storage;
	if(acl->port != 0 && acl->port != port)
		return 0;
	switch(acl->rangetype) {
	case acl_range_mask:
	case acl_range_subnet:
		if(!acl_addr_match_mask((uint32_t*)&acl->addr.addr6, (uint32_t*)&addr->sin6_addr,
			(uint32_t*)&acl->range_mask.addr6, sizeof(struct in6_addr)))
			return 0;
		break;
	case acl_range_minmax:
		if(!acl_addr_match_range_v6((uint32_t*)&acl->addr.addr6, (uint32_t*)&addr->sin6_addr,
			(uint32_t*)&acl->range_mask.addr6, sizeof(struct in6_addr)))
			return 0;
		break;
	case acl_range_single:
	default:
		if(memcmp(&addr->sin6_addr, &acl->addr.addr6,
			sizeof(struct in6_addr)) != 0)
			return 0;
		break;
	}
	return 1;
}
#endif

int
acl_addr_matches_ipv4host(struct acl_options* acl, struct sockaddr_in* addr, unsigned int port)
{
	if(acl->port != 0 && acl->port != port)
		return 0;
	switch(acl->rangetype) {
	case acl_range_mask:
	case acl_range_subnet:
		if(!acl_addr_match_mask((uint32_t*)&acl->addr.addr, (uint32_t*)&addr->sin_addr,
			(uint32_t*)&acl->range_mask.addr, sizeof(struct in_addr)))
			return 0;
		break;
	case acl_range_minmax:
		if(!acl_addr_match_range_v4((uint32_t*)&acl->addr.addr, (uint32_t*)&addr->sin_addr,
			(uint32_t*)&acl->range_mask.addr, sizeof(struct in_addr)))
			return 0;
		break;
	case acl_range_single:
	default:
		if(memcmp(&addr->sin_addr, &acl->addr.addr,
			sizeof(struct in_addr)) != 0)
			return 0;
		break;
	}
	return 1;
}

int
acl_addr_matches_host(struct acl_options* acl, struct acl_options* host)
{
	if(acl->is_ipv6)
	{
#ifdef INET6
		struct sockaddr_storage* addr = (struct sockaddr_storage*)&host->addr;
		if(!host->is_ipv6) return 0;
		return acl_addr_matches_ipv6host(acl, addr, host->port);
#else
		return 0; /* no inet6, no match */
#endif
	}
	else
	{
		struct sockaddr_in* addr = (struct sockaddr_in*)&host->addr;
		if(host->is_ipv6) return 0;
		return acl_addr_matches_ipv4host(acl, addr, host->port);
	}
	/* ENOTREACH */
	return 0;
}

int
acl_addr_matches(struct acl_options* acl, struct query* q)
{
	if(acl->is_ipv6)
	{
#ifdef INET6
		struct sockaddr_storage* addr = (struct sockaddr_storage*)&q->client_addr;
		if(addr->ss_family != AF_INET6)
			return 0;
		return acl_addr_matches_ipv6host(acl, addr, ntohs(((struct sockaddr_in6*)addr)->sin6_port));
#else
		return 0; /* no inet6, no match */
#endif
	}
	else
	{
		struct sockaddr_in* addr = (struct sockaddr_in*)&q->client_addr;
		if(addr->sin_family != AF_INET)
			return 0;
		return acl_addr_matches_ipv4host(acl, addr, ntohs(addr->sin_port));
	}
	/* ENOTREACH */
	return 0;
}

int
acl_addr_matches_proxy(struct acl_options* acl, struct query* q)
{
	if(acl->is_ipv6)
	{
#ifdef INET6
		struct sockaddr_storage* addr = (struct sockaddr_storage*)&q->remote_addr;
		if(addr->ss_family != AF_INET6)
			return 0;
		return acl_addr_matches_ipv6host(acl, addr, ntohs(((struct sockaddr_in6*)addr)->sin6_port));
#else
		return 0; /* no inet6, no match */
#endif
	}
	else
	{
		struct sockaddr_in* addr = (struct sockaddr_in*)&q->remote_addr;
		if(addr->sin_family != AF_INET)
			return 0;
		return acl_addr_matches_ipv4host(acl, addr, ntohs(addr->sin_port));
	}
	/* ENOTREACH */
	return 0;
}

int
acl_addr_match_mask(uint32_t* a, uint32_t* b, uint32_t* mask, size_t sz)
{
	size_t i;
#ifndef NDEBUG
	assert(sz % 4 == 0);
#endif
	sz /= 4;
	for(i=0; i<sz; ++i)
	{
		if(((*a++)&*mask) != ((*b++)&*mask))
			return 0;
		++mask;
	}
	return 1;
}

int
acl_addr_match_range_v4(uint32_t* minval, uint32_t* x, uint32_t* maxval, size_t sz)
{
	assert(sz == 4); (void)sz;
	/* check treats x as one huge number */

	/* if outside bounds, we are done */
	if(*minval > *x)
		return 0;
	if(*maxval < *x)
		return 0;

	return 1;
}

#ifdef INET6
int
acl_addr_match_range_v6(uint32_t* minval, uint32_t* x, uint32_t* maxval, size_t sz)
{
	size_t i;
	uint8_t checkmin = 1, checkmax = 1;
#ifndef NDEBUG
	assert(sz % 4 == 0);
#endif
	/* check treats x as one huge number */
	sz /= 4;
	for(i=0; i<sz; ++i)
	{
		/* if outside bounds, we are done */
		if(checkmin)
			if(minval[i] > x[i])
				return 0;
		if(checkmax)
			if(maxval[i] < x[i])
				return 0;
		/* if x is equal to a bound, that bound needs further checks */
		if(checkmin && minval[i]!=x[i])
			checkmin = 0;
		if(checkmax && maxval[i]!=x[i])
			checkmax = 0;
		if(!checkmin && !checkmax)
			return 1; /* will always match */
	}
	return 1;
}
#endif /* INET6 */

#ifdef HAVE_SSL
/* Code in for matches_subject_alternative_name and matches_common_name
 * functions is from https://wiki.openssl.org/index.php/Hostname_validation
 * with modifications.
 *
 * Obtained from: https://github.com/iSECPartners/ssl-conservatory
 * Copyright (C) 2012, iSEC Partners.
 * License: MIT License
 * Author:  Alban Diquet
 */
static int matches_subject_alternative_name(
	const char *acl_cert_cn, size_t acl_cert_cn_len, const X509 *cert)
{
	int result = 0;
	int san_names_nb = -1;
	STACK_OF(GENERAL_NAME) *san_names = NULL;

	/* Try to extract the names within the SAN extension from the certificate */
	san_names = X509_get_ext_d2i(cert, NID_subject_alt_name, NULL, NULL);
	if (san_names == NULL)
		return 0;

	san_names_nb = sk_GENERAL_NAME_num(san_names);

	/* Check each name within the extension */
	for (int i = 0; i < san_names_nb && !result; i++) {
		int len;
		const char *str;
		const GENERAL_NAME *current_name = sk_GENERAL_NAME_value(san_names, i);
		/* Skip non-DNS SAN entries. */
		if (current_name->type != GEN_DNS)
			continue;
#if HAVE_ASN1_STRING_GET0_DATA
		str = (const char *)ASN1_STRING_get0_data(current_name->d.dNSName);
#else
		str = (const char *)ASN1_STRING_data(current_name->d.dNSName);
#endif
		if (str == NULL)
			continue;
		len = ASN1_STRING_length(current_name->d.dNSName);
		if (acl_cert_cn_len == (size_t)len &&
		    strncasecmp(str, acl_cert_cn, len) == 0)
		{
			result = 1;
		} else {
			/* Make sure there isn't an embedded NUL character in the DNS name */
			/* From the man page: In general it cannot be assumed that the data
			 * returned by ASN1_STRING_data() is null terminated or does not
			 * contain embedded nulls. */
			int pos = 0;
			while (pos < len && str[pos] != 0)
				pos++;
			if (pos == len) {
				DEBUG(DEBUG_XFRD, 2, (LOG_INFO,
					"SAN %*s does not match acl for %s", len, str, acl_cert_cn));
			} else {
				DEBUG(DEBUG_XFRD, 2, (LOG_INFO, "Malformed SAN in certificate"));
				break;
			}
		}
	}
	sk_GENERAL_NAME_pop_free(san_names, GENERAL_NAME_free);

	return result;
}

static int matches_common_name(
	const char *acl_cert_cn, size_t acl_cert_cn_len, const X509 *cert)
{
	int len;
	int common_name_loc = -1;
	const char *common_name_str = NULL;
	X509_NAME *subject_name = NULL;
	X509_NAME_ENTRY *common_name_entry = NULL;
	ASN1_STRING *common_name_asn1 = NULL;

	if ((subject_name = X509_get_subject_name(cert)) == NULL)
		return 0;

	/* Find the position of the CN field in the Subject field of the certificate */
	common_name_loc = X509_NAME_get_index_by_NID(subject_name, NID_commonName, -1);
	if (common_name_loc < 0)
		return 0;

	/* Extract the CN field */
	common_name_entry = X509_NAME_get_entry(subject_name, common_name_loc);
	if (common_name_entry == NULL)
		return 0;

	/* Convert the CN field to a C string */
	common_name_asn1 = X509_NAME_ENTRY_get_data(common_name_entry);
	if (common_name_asn1 == NULL)
		return 0;

#if HAVE_ASN1_STRING_GET0_DATA
	common_name_str = (const char *)ASN1_STRING_get0_data(common_name_asn1);
#else
	common_name_str = (const char *)ASN1_STRING_data(common_name_asn1);
#endif

	len = ASN1_STRING_length(common_name_asn1);
	if (acl_cert_cn_len == (size_t)len &&
	    strncasecmp(acl_cert_cn, common_name_str, len) == 0)
	{
		return 1;
	} else {
		/* Make sure there isn't an embedded NUL character in the CN */
		int pos = 0;
		while (pos < len && common_name_str[pos] != 0)
			pos++;
		if (pos == len) {
			DEBUG(DEBUG_XFRD, 2, (LOG_INFO,
				"CN %*s does not match acl for %s", len, common_name_str, acl_cert_cn));
		} else {
			DEBUG(DEBUG_XFRD, 2, (LOG_INFO, "Malformed CN in certificate"));
		}
	}

	return 0;
}

int
acl_tls_hostname_matches(SSL* tls_auth, const char *acl_cert_cn)
{
	int result = 0;
	size_t acl_cert_cn_len;
	X509 *client_cert;

	assert(acl_cert_cn != NULL);

#ifdef HAVE_SSL_GET1_PEER_CERTIFICATE
	client_cert = SSL_get1_peer_certificate(tls_auth);
#else
	client_cert = SSL_get_peer_certificate(tls_auth);
#endif

	if (client_cert == NULL)
		return 0;

	/* OpenSSL provides functions for hostname checking from certificate
	 * Following code should work but it doesn't.
	 * Keep it for future test in order to not use custom code
	 *
	 * X509_VERIFY_PARAM *vpm = SSL_get0_param(tls_auth);
	 * Hostname check is done here:
	 * X509_VERIFY_PARAM_set1_host(vpm, acl_cert_cn, 0); // recommended
	 * X509_check_host() // can also be used instead. Not recommended DANE-EE
	 * SSL_get_verify_result(tls_auth) != X509_V_OK) // NOT ok
	 * const char *peername = X509_VERIFY_PARAM_get0_peername(vpm); // NOT ok
	 */

	acl_cert_cn_len = strlen(acl_cert_cn);
	/* semi follow RFC6125#section-6.4.4 check SAN DNS first */
	if (!(result = matches_subject_alternative_name(acl_cert_cn, acl_cert_cn_len, client_cert)))
		result = matches_common_name(acl_cert_cn, acl_cert_cn_len, client_cert);

	X509_free(client_cert);

	return result;
}
#endif

int
acl_key_matches(struct acl_options* acl, struct query* q)
{
	if(acl->blocked)
		return 1;
	if(acl->nokey) {
		if(q->tsig.status == TSIG_NOT_PRESENT)
			return 1;
		return 0;
	}
	/* check name of tsig key */
	if(q->tsig.status != TSIG_OK) {
		DEBUG(DEBUG_XFRD,2, (LOG_INFO, "keymatch fail query has no TSIG"));
		return 0; /* query has no TSIG */
	}
	if(q->tsig.error_code != TSIG_ERROR_NOERROR) {
		DEBUG(DEBUG_XFRD,2, (LOG_INFO, "keymatch fail, tsig has error"));
		return 0; /* some tsig error */
	}
	if(!acl->key_options->tsig_key) {
		DEBUG(DEBUG_XFRD,2, (LOG_INFO, "keymatch fail no config"));
		return 0; /* key not properly configured */
	}
	if(dname_compare(q->tsig.key_name,
		acl->key_options->tsig_key->name) != 0) {
		DEBUG(DEBUG_XFRD,2, (LOG_INFO, "keymatch fail wrong key name"));
		return 0; /* wrong key name */
	}
	if(tsig_strlowercmp(q->tsig.algorithm->short_name,
		acl->key_options->algorithm) != 0 && (
		strncmp("hmac-", q->tsig.algorithm->short_name, 5) != 0 ||
		tsig_strlowercmp(q->tsig.algorithm->short_name+5,
		acl->key_options->algorithm) != 0) ) {
		DEBUG(DEBUG_XFRD,2, (LOG_ERR, "query tsig wrong algorithm"));
		return 0; /* no such algo */
	}
	return 1;
}

int
acl_same_host(struct acl_options* a, struct acl_options* b)
{
	if(a->is_ipv6 && !b->is_ipv6)
		return 0;
	if(!a->is_ipv6 && b->is_ipv6)
		return 0;
	if(a->port != b->port)
		return 0;
	if(a->rangetype != b->rangetype)
		return 0;
	if(!a->is_ipv6) {
		if(memcmp(&a->addr.addr, &b->addr.addr,
		   sizeof(struct in_addr)) != 0)
			return 0;
		if(a->rangetype != acl_range_single &&
		   memcmp(&a->range_mask.addr, &b->range_mask.addr,
		   sizeof(struct in_addr)) != 0)
			return 0;
	} else {
#ifdef INET6
		if(memcmp(&a->addr.addr6, &b->addr.addr6,
		   sizeof(struct in6_addr)) != 0)
			return 0;
		if(a->rangetype != acl_range_single &&
		   memcmp(&a->range_mask.addr6, &b->range_mask.addr6,
		   sizeof(struct in6_addr)) != 0)
			return 0;
#else
		return 0;
#endif
	}
	return 1;
}

#if defined(HAVE_SSL)
void
key_options_tsig_add(struct nsd_options* opt)
{
	struct key_options* optkey;
	RBTREE_FOR(optkey, struct key_options*, opt->keys) {
		key_options_setup(opt->region, optkey);
		tsig_add_key(optkey->tsig_key);
	}
}
#endif

int
zone_is_slave(struct zone_options* opt)
{
	return opt && opt->pattern && opt->pattern->request_xfr != 0;
}

/* get a character in string (or replacement char if not long enough) */
static const char*
get_char(const char* str, size_t i)
{
	static char res[2];
	if(i >= strlen(str))
		return ".";
	res[0] = str[i];
	res[1] = 0;
	return res;
}
/* get end label of the zone name (or .) */
static const char*
get_end_label(struct zone_options* zone, int i)
{
	const dname_type* d = (const dname_type*)zone->node.key;
	if(i >= d->label_count) {
		return ".";
	}
	return wirelabel2str(dname_label(d, i));
}
/* replace occurrences of one with two */
void
replace_str(char* str, size_t len, const char* one, const char* two)
{
	char* pos;
	char* at = str;
	while( (pos=strstr(at, one)) ) {
		if(strlen(str)+strlen(two)-strlen(one) >= len)
			return; /* no more space to replace */
		/* stuff before pos is fine */
		/* move the stuff after pos to make space for two, add
		 * one to length of remainder to also copy the 0 byte end */
		memmove(pos+strlen(two), pos+strlen(one),
			strlen(pos+strlen(one))+1);
		/* copy in two */
		memmove(pos, two, strlen(two));
		/* at is end of the newly inserted two (avoids recursion if
		 * two contains one) */
		at = pos+strlen(two);
	}
}

const char*
config_cook_string(struct zone_options* zone, const char* input)
{
	static char f[1024];
	/* if not a template, return as-is */
	if(!strchr(input, '%')) {
		return input;
	}
	strlcpy(f, input, sizeof(f));
	if(strstr(f, "%1"))
		replace_str(f, sizeof(f), "%1", get_char(zone->name, 0));
	if(strstr(f, "%2"))
		replace_str(f, sizeof(f), "%2", get_char(zone->name, 1));
	if(strstr(f, "%3"))
		replace_str(f, sizeof(f), "%3", get_char(zone->name, 2));
	if(strstr(f, "%z"))
		replace_str(f, sizeof(f), "%z", get_end_label(zone, 1));
	if(strstr(f, "%y"))
		replace_str(f, sizeof(f), "%y", get_end_label(zone, 2));
	if(strstr(f, "%x"))
		replace_str(f, sizeof(f), "%x", get_end_label(zone, 3));
	if(strstr(f, "%s"))
		replace_str(f, sizeof(f), "%s", zone->name);
	return f;
}

const char*
config_make_zonefile(struct zone_options* zone, struct nsd* nsd)
{
	static char f[1024];
	/* if not a template, return as-is */
	if(!strchr(zone->pattern->zonefile, '%')) {
		if (nsd->chrootdir && nsd->chrootdir[0] &&
			zone->pattern->zonefile &&
			zone->pattern->zonefile[0] == '/' &&
			strncmp(zone->pattern->zonefile, nsd->chrootdir,
			strlen(nsd->chrootdir)) == 0)
			/* -1 because chrootdir ends in trailing slash */
			return zone->pattern->zonefile + strlen(nsd->chrootdir) - 1;
		return zone->pattern->zonefile;
	}
	strlcpy(f, zone->pattern->zonefile, sizeof(f));
	if(strstr(f, "%1"))
		replace_str(f, sizeof(f), "%1", get_char(zone->name, 0));
	if(strstr(f, "%2"))
		replace_str(f, sizeof(f), "%2", get_char(zone->name, 1));
	if(strstr(f, "%3"))
		replace_str(f, sizeof(f), "%3", get_char(zone->name, 2));
	if(strstr(f, "%z"))
		replace_str(f, sizeof(f), "%z", get_end_label(zone, 1));
	if(strstr(f, "%y"))
		replace_str(f, sizeof(f), "%y", get_end_label(zone, 2));
	if(strstr(f, "%x"))
		replace_str(f, sizeof(f), "%x", get_end_label(zone, 3));
	if(strstr(f, "%s"))
		replace_str(f, sizeof(f), "%s", zone->name);
	if (nsd->chrootdir && nsd->chrootdir[0] && f[0] == '/' &&
		strncmp(f, nsd->chrootdir, strlen(nsd->chrootdir)) == 0)
		/* -1 because chrootdir ends in trailing slash */
		return f + strlen(nsd->chrootdir) - 1;
	return f;
}

struct zone_options*
zone_options_find(struct nsd_options* opt, const struct dname* apex)
{
	return (struct zone_options*) rbtree_search(opt->zone_options, apex);
}

struct acl_options*
acl_find_num(struct acl_options* acl, int num)
{
	int count = num;
	if(num < 0)
		return 0;
	while(acl && count > 0) {
		acl = acl->next;
		count--;
	}
	if(count == 0)
		return acl;
	return 0;
}

/* true if ipv6 address, false if ipv4 */
int
parse_acl_is_ipv6(const char* p)
{
	/* see if addr is ipv6 or ipv4 -- by : and . */
	while(*p) {
		if(*p == '.') return 0;
		if(*p == ':') return 1;
		++p;
	}
	return 0;
}

/* returns range type. mask is the 2nd part of the range */
int
parse_acl_range_type(char* ip, char** mask)
{
	char *p;
	if((p=strchr(ip, '&'))!=0) {
		*p = 0;
		*mask = p+1;
		return acl_range_mask;
	}
	if((p=strchr(ip, '/'))!=0) {
		*p = 0;
		*mask = p+1;
		return acl_range_subnet;
	}
	if((p=strchr(ip, '-'))!=0) {
		*p = 0;
		*mask = p+1;
		return acl_range_minmax;
	}
	*mask = 0;
	return acl_range_single;
}

/* parses subnet mask, fills 0 mask as well */
void
parse_acl_range_subnet(char* p, void* addr, int maxbits)
{
	int subnet_bits = atoi(p);
	uint8_t* addr_bytes = (uint8_t*)addr;
	if(subnet_bits == 0 && strcmp(p, "0")!=0) {
		c_error("bad subnet range '%s'", p);
		return;
	}
	if(subnet_bits < 0 || subnet_bits > maxbits) {
		c_error("subnet of %d bits out of range [0..%d]", subnet_bits, maxbits);
		return;
	}
	/* fill addr with n bits of 1s (struct has been zeroed) */
	while(subnet_bits >= 8) {
		*addr_bytes++ = 0xff;
		subnet_bits -= 8;
	}
	if(subnet_bits > 0) {
		uint8_t shifts[] = {0x0, 0x80, 0xc0, 0xe0, 0xf0, 0xf8, 0xfc, 0xfe, 0xff};
		*addr_bytes = shifts[subnet_bits];
	}
}

struct acl_options*
parse_acl_info(region_type* region, char* ip, const char* key)
{
	char* p;
	struct acl_options* acl = (struct acl_options*)region_alloc(region,
		sizeof(struct acl_options));
	acl->next = 0;
	/* ip */
	acl->ip_address_spec = region_strdup(region, ip);
	acl->use_axfr_only = 0;
	acl->allow_udp = 0;
	acl->ixfr_disabled = 0;
	acl->bad_xfr_count = 0;
	acl->key_options = 0;
	acl->tls_auth_options = 0;
	acl->tls_auth_name = 0;
	acl->is_ipv6 = 0;
	acl->port = 0;
	memset(&acl->addr, 0, sizeof(union acl_addr_storage));
	memset(&acl->range_mask, 0, sizeof(union acl_addr_storage));
	if((p=strrchr(ip, '@'))!=0) {
		if(atoi(p+1) == 0) c_error("expected port number after '@'");
		else acl->port = atoi(p+1);
		*p=0;
	}
	acl->rangetype = parse_acl_range_type(ip, &p);
	if(parse_acl_is_ipv6(ip)) {
		acl->is_ipv6 = 1;
#ifdef INET6
		if(inet_pton(AF_INET6, ip, &acl->addr.addr6) != 1)
			c_error("Bad ip6 address '%s'", ip);
		if(acl->rangetype==acl_range_mask || acl->rangetype==acl_range_minmax) {
			assert(p);
			if(inet_pton(AF_INET6, p, &acl->range_mask.addr6) != 1)
				c_error("Bad ip6 address mask '%s'", p);
		}
		if(acl->rangetype==acl_range_subnet) {
			assert(p);
			parse_acl_range_subnet(p, &acl->range_mask.addr6, 128);
		}
#else
		c_error("encountered IPv6 address '%s'.", ip);
#endif /* INET6 */
	} else {
		acl->is_ipv6 = 0;
		if(inet_pton(AF_INET, ip, &acl->addr.addr) != 1)
			c_error("Bad ip4 address '%s'", ip);
		if(acl->rangetype==acl_range_mask || acl->rangetype==acl_range_minmax) {
			assert(p);
			if(inet_pton(AF_INET, p, &acl->range_mask.addr) != 1)
				c_error("Bad ip4 address mask '%s'", p);
		}
		if(acl->rangetype==acl_range_subnet) {
			assert(p);
			parse_acl_range_subnet(p, &acl->range_mask.addr, 32);
		}
	}

	/* key */
	if(strcmp(key, "NOKEY")==0) {
		acl->nokey = 1;
		acl->blocked = 0;
		acl->key_name = 0;
	} else if(strcmp(key, "BLOCKED")==0) {
		acl->nokey = 0;
		acl->blocked = 1;
		acl->key_name = 0;
	} else {
		acl->nokey = 0;
		acl->blocked = 0;
		acl->key_name = region_strdup(region, key);
	}
	return acl;
}

/* copy acl list at end of parser start, update current */
static
void copy_and_append_acls(struct acl_options** start, struct acl_options* list)
{
	struct acl_options *tail = NULL;

	assert(start != NULL);

	tail = *start;
	if(tail) {
		while(tail->next) {
			tail = tail->next;
		}
	}

	while(list) {
		struct acl_options* acl = copy_acl(cfg_parser->opt->region,
			list);
		acl->next = NULL;
		if(tail) {
			tail->next = acl;
		} else {
			*start = acl;
		}
		tail = acl;
		list = list->next;
	}
}

void
config_apply_pattern(struct pattern_options *dest, const char* name)
{
	/* find the pattern */
	struct pattern_options* pat = pattern_options_find(cfg_parser->opt,
		name);
	if(!pat) {
		c_error("could not find pattern %s", name);
		return;
	}
	if( (!dest->pname || strncmp(dest->pname, PATTERN_IMPLICIT_MARKER,
				strlen(PATTERN_IMPLICIT_MARKER)) == 0)
	&& pat->catalog_producer_zone) {
		c_error("patterns with an catalog-producer-zone option are to "
		        "be used with \"nsd-control addzone\" only and cannot "
			"be included from zone clauses in the config file");
		return;
	}
	if((dest->catalog_role == CATALOG_ROLE_PRODUCER &&  pat->request_xfr)
	|| ( pat->catalog_role == CATALOG_ROLE_PRODUCER && dest->request_xfr)){
		c_error("catalog producer zones cannot be secondary zones");
	}

	/* apply settings */
	if(pat->zonefile)
		dest->zonefile = region_strdup(cfg_parser->opt->region,
			pat->zonefile);
	if(pat->zonestats)
		dest->zonestats = region_strdup(cfg_parser->opt->region,
			pat->zonestats);
	if(!pat->allow_axfr_fallback_is_default) {
		dest->allow_axfr_fallback = pat->allow_axfr_fallback;
		dest->allow_axfr_fallback_is_default = 0;
	}
	if(!pat->notify_retry_is_default) {
		dest->notify_retry = pat->notify_retry;
		dest->notify_retry_is_default = 0;
	}
	if(!pat->max_refresh_time_is_default) {
		dest->max_refresh_time = pat->max_refresh_time;
		dest->max_refresh_time_is_default = 0;
	}
	if(!pat->min_refresh_time_is_default) {
		dest->min_refresh_time = pat->min_refresh_time;
		dest->min_refresh_time_is_default = 0;
	}
	if(!pat->max_retry_time_is_default) {
		dest->max_retry_time = pat->max_retry_time;
		dest->max_retry_time_is_default = 0;
	}
	if(!pat->min_retry_time_is_default) {
		dest->min_retry_time = pat->min_retry_time;
		dest->min_retry_time_is_default = 0;
	}
	if(!expire_time_is_default(pat->min_expire_time_expr)) {
		dest->min_expire_time = pat->min_expire_time;
		dest->min_expire_time_expr = pat->min_expire_time_expr;
	}
	if(!pat->store_ixfr_is_default) {
		dest->store_ixfr = pat->store_ixfr;
		dest->store_ixfr_is_default = 0;
	}
	if(!pat->ixfr_size_is_default) {
		dest->ixfr_size = pat->ixfr_size;
		dest->ixfr_size_is_default = 0;
	}
	if(!pat->ixfr_number_is_default) {
		dest->ixfr_number = pat->ixfr_number;
		dest->ixfr_number_is_default = 0;
	}
	if(!pat->create_ixfr_is_default) {
		dest->create_ixfr = pat->create_ixfr;
		dest->create_ixfr_is_default = 0;
	}
	dest->size_limit_xfr = pat->size_limit_xfr;
#ifdef RATELIMIT
	dest->rrl_whitelist |= pat->rrl_whitelist;
#endif
	/* append acl items */
	copy_and_append_acls(&dest->allow_notify, pat->allow_notify);
	copy_and_append_acls(&dest->request_xfr, pat->request_xfr);
	copy_and_append_acls(&dest->notify, pat->notify);
	copy_and_append_acls(&dest->provide_xfr, pat->provide_xfr);
	copy_and_append_acls(&dest->allow_query, pat->allow_query);
	copy_and_append_acls(&dest->outgoing_interface, pat->outgoing_interface);
	if(pat->multi_primary_check)
		dest->multi_primary_check = pat->multi_primary_check;

	if(!pat->verify_zone_is_default) {
		dest->verify_zone = pat->verify_zone;
		dest->verify_zone_is_default = 0;
	}
	if(!pat->verifier_timeout_is_default) {
		dest->verifier_timeout = pat->verifier_timeout;
		dest->verifier_timeout_is_default = 0;
	}
	if(!pat->verifier_feed_zone_is_default) {
		dest->verifier_feed_zone = pat->verifier_feed_zone;
		dest->verifier_feed_zone_is_default = 0;
	}
	if(pat->verifier != NULL) {
		size_t cnt;
		char **vec;
		region_type *region = cfg_parser->opt->region;

		for(cnt = 0; pat->verifier[cnt] != NULL; cnt++) ;
		vec = region_alloc(region, (cnt + 1) * sizeof(char *));
		for(cnt = 0; pat->verifier[cnt] != NULL; cnt++) {
			vec[cnt] = region_strdup(region, pat->verifier[cnt]);
		}
		vec[cnt] = NULL;
		if(dest->verifier != NULL) {
			size_t size;
			for(cnt = 0; dest->verifier[cnt] != NULL; cnt++) {
				size = strlen(dest->verifier[cnt]) + 1;
				region_recycle(
					region, dest->verifier[cnt], size);
			}
			size = (cnt + 1) * sizeof(char *);
			region_recycle(region, dest->verifier, size);
		}
		dest->verifier = vec;
	}
	if(!pat->catalog_role_is_default) {
		dest->catalog_role = pat->catalog_role;
		dest->catalog_role_is_default = 0;
	}
	if(pat->catalog_member_pattern)
		dest->catalog_member_pattern = region_strdup(
			cfg_parser->opt->region, pat->catalog_member_pattern);
	if(pat->catalog_producer_zone)
		dest->catalog_producer_zone = region_strdup(
			cfg_parser->opt->region, pat->catalog_producer_zone);
}

void
nsd_options_destroy(struct nsd_options* opt)
{
	region_destroy(opt->region);
#ifdef MEMCLEAN /* OS collects memory pages */
	c_lex_destroy();
#endif
}

unsigned getzonestatid(struct nsd_options* opt, struct zone_options* zopt)
{
#ifdef USE_ZONE_STATS
	const char* statname;
	struct zonestatname* n;
	rbnode_type* res;
	/* try to find the instantiated zonestat name */
	if(!zopt->pattern->zonestats || zopt->pattern->zonestats[0]==0)
		return 0; /* no zone stats */
	statname = config_cook_string(zopt, zopt->pattern->zonestats);
	res = rbtree_search(opt->zonestatnames, statname);
	if(res)
		return ((struct zonestatname*)res)->id;
	/* create it */
	n = (struct zonestatname*)region_alloc_zero(opt->region, sizeof(*n));
	n->node.key = region_strdup(opt->region, statname);
	if(!n->node.key) {
		log_msg(LOG_ERR, "malloc failed: %s", strerror(errno));
		exit(1);
	}
	n->id = (unsigned)(opt->zonestatnames->count);
	rbtree_insert(opt->zonestatnames, (rbnode_type*)n);
	return n->id;
#else /* USE_ZONE_STATS */
	(void)opt; (void)zopt;
	return 0;
#endif /* USE_ZONE_STATS */
}

/** check if config turns on IP-address interface with certificates or a
 * named pipe without certificates. */
int
options_remote_is_address(struct nsd_options* cfg)
{
	if(!cfg->control_enable) return 0;
	if(!cfg->control_interface) return 1;
	if(!cfg->control_interface->address) return 1;
	if(cfg->control_interface->address[0] == 0) return 1;
	return (cfg->control_interface->address[0] != '/');
}

#ifdef HAVE_GETIFADDRS
static void
resolve_ifa_name(struct ifaddrs *ifas, const char *search_ifa, char ***ip_addresses, size_t *ip_addresses_size)
{
	struct ifaddrs *ifa;
	size_t last_ip_addresses_size = *ip_addresses_size;

	for(ifa = ifas; ifa != NULL; ifa = ifa->ifa_next) {
		sa_family_t family;
		const char* atsign;
#ifdef INET6      /* |   address ip    | % |  ifa name  | @ |  port  | nul */
		char addr_buf[INET6_ADDRSTRLEN + 1 + IF_NAMESIZE + 1 + 16 + 1];
#else
		char addr_buf[INET_ADDRSTRLEN + 1 + 16 + 1];
#endif

		if((atsign=strrchr(search_ifa, '@')) != NULL) {
			if(strlen(ifa->ifa_name) != (size_t)(atsign-search_ifa)
			   || strncmp(ifa->ifa_name, search_ifa,
			   atsign-search_ifa) != 0)
				continue;
		} else {
			if(strcmp(ifa->ifa_name, search_ifa) != 0)
				continue;
			atsign = "";
		}

		if(ifa->ifa_addr == NULL)
			continue;

		family = ifa->ifa_addr->sa_family;
		if(family == AF_INET) {
			char a4[INET_ADDRSTRLEN + 1];
			struct sockaddr_in *in4 = (struct sockaddr_in *)
				ifa->ifa_addr;
			if(!inet_ntop(family, &in4->sin_addr, a4, sizeof(a4)))
				error("inet_ntop");
			snprintf(addr_buf, sizeof(addr_buf), "%s%s",
				a4, atsign);
		}
#ifdef INET6
		else if(family == AF_INET6) {
			struct sockaddr_in6 *in6 = (struct sockaddr_in6 *)
				ifa->ifa_addr;
			char a6[INET6_ADDRSTRLEN + 1];
			char if_index_name[IF_NAMESIZE + 1];
			if_index_name[0] = 0;
			if(!inet_ntop(family, &in6->sin6_addr, a6, sizeof(a6)))
				error("inet_ntop");
			if_indextoname(in6->sin6_scope_id,
				(char *)if_index_name);
			if (strlen(if_index_name) != 0) {
				snprintf(addr_buf, sizeof(addr_buf),
					"%s%%%s%s", a6, if_index_name, atsign);
			} else {
				snprintf(addr_buf, sizeof(addr_buf), "%s%s",
					a6, atsign);
			}
		}
#endif
		else {
			continue;
		}
		VERBOSITY(4, (LOG_INFO, "interface %s has address %s",
			search_ifa, addr_buf));

		*ip_addresses = xrealloc(*ip_addresses, sizeof(char *) * (*ip_addresses_size + 1));
		(*ip_addresses)[*ip_addresses_size] = xstrdup(addr_buf);
		(*ip_addresses_size)++;
	}

	if (*ip_addresses_size == last_ip_addresses_size) {
		*ip_addresses = xrealloc(*ip_addresses, sizeof(char *) * (*ip_addresses_size + 1));
		(*ip_addresses)[*ip_addresses_size] = xstrdup(search_ifa);
		(*ip_addresses_size)++;
	}
}

static void
resolve_interface_names_for_ref(struct ip_address_option** ip_addresses_ref,
		struct ifaddrs *addrs, region_type* region)
{
	struct ip_address_option *ip_addr;
	struct ip_address_option *last = NULL;
	struct ip_address_option *first = NULL;

	/* replace the list of ip_adresses with a new list where the
	 * interface names are replaced with their ip-address strings
	 * from getifaddrs.  An interface can have several addresses. */
	for(ip_addr = *ip_addresses_ref; ip_addr; ip_addr = ip_addr->next) {
		char **ip_addresses = NULL;
		size_t ip_addresses_size = 0, i;
		resolve_ifa_name(addrs, ip_addr->address, &ip_addresses,
			&ip_addresses_size);

		for (i = 0; i < ip_addresses_size; i++) {
			struct ip_address_option *current;
			/* this copies the range_option, dev, and fib from
			 * the original ip_address option to the new ones
			 * with the addresses spelled out by resolve_ifa_name*/
			current = region_alloc_init(region, ip_addr,
				sizeof(*ip_addr));
			current->address = region_strdup(region,
				ip_addresses[i]);
			current->next = NULL;
			free(ip_addresses[i]);

			if(first == NULL) {
				first = current;
			} else {
				last->next = current;
			}
			last = current;
		}
		free(ip_addresses);
	}
	*ip_addresses_ref = first;

}
#endif /* HAVE_GETIFADDRS */

void
resolve_interface_names(struct nsd_options* options)
{
#ifdef HAVE_GETIFADDRS
	struct ifaddrs *addrs;

	if(getifaddrs(&addrs) == -1)
		  error("failed to list interfaces");

	resolve_interface_names_for_ref(&options->ip_addresses, 
			addrs, options->region);
	resolve_interface_names_for_ref(&options->control_interface, 
			addrs, options->region);
#ifdef USE_METRICS
	resolve_interface_names_for_ref(&options->metrics_interface,
			addrs, options->region);
#endif /* USE_METRICS */

	freeifaddrs(addrs);
#else
	(void)options;
#endif /* HAVE_GETIFADDRS */
}

int
sockaddr_uses_proxy_protocol_port(struct nsd_options* options,
	struct sockaddr* addr)
{
	struct proxy_protocol_port_list* p;
	int port;
#ifdef INET6
	struct sockaddr_storage* ss = (struct sockaddr_storage*)addr;
	if(ss->ss_family == AF_INET6) {
		struct sockaddr_in6* a6 = (struct sockaddr_in6*)addr;
		port = ntohs(a6->sin6_port);
	} else if(ss->ss_family == AF_INET) {
#endif
		struct sockaddr_in* a = (struct sockaddr_in*)addr;
#ifndef INET6
		if(a->sin_family != AF_INET)
			return 0; /* unknown family */
#endif
		port = ntohs(a->sin_port);
#ifdef INET6
	} else {
		return 0; /* unknown family */
	}
#endif
	p = options->proxy_protocol_port;
	while(p) {
		if(p->port == port)
			return 1;
		p = p->next;
	}
	return 0;
}<|MERGE_RESOLUTION|>--- conflicted
+++ resolved
@@ -162,21 +162,18 @@
 	opt->server_cert_file = CONFIGDIR"/nsd_server.pem";
 	opt->control_key_file = CONFIGDIR"/nsd_control.key";
 	opt->control_cert_file = CONFIGDIR"/nsd_control.pem";
-<<<<<<< HEAD
 #ifdef USE_XDP
 	opt->xdp_interface = NULL;
 	opt->xdp_program_path = SHAREDFILESDIR"/xdp-dns-redirect_kern.o";
 	opt->xdp_program_load = 1;
 	opt->xdp_bpffs_path = "/sys/fs/bpf";
 #endif
-=======
 #ifdef USE_METRICS
 	opt->metrics_enable = 0;
 	opt->metrics_interface = NULL;
 	opt->metrics_port = NSD_METRICS_PORT;
 	opt->metrics_path = "/metrics";
 #endif /* USE_METRICS */
->>>>>>> 3b901a2a
 
 	opt->verify_enable = 0;
 	opt->verify_ip_addresses = NULL;
