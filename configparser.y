--- conflicted
+++ resolved
@@ -443,17 +443,14 @@
       (void)snprintf(buf, sizeof(buf), "%lld", $2);
       cfg_parser->opt->tls_port = region_strdup(cfg_parser->opt->region, buf);
     }
-<<<<<<< HEAD
+  | VAR_TLS_CERT_BUNDLE STRING
+    { cfg_parser->opt->tls_cert_bundle = region_strdup(cfg_parser->opt->region, $2); }
   | VAR_ANSWER_COOKIE boolean
     { cfg_parser->opt->answer_cookie = $2; }
   | VAR_COOKIE_SECRET STRING
     { cfg_parser->opt->cookie_secret = region_strdup(cfg_parser->opt->region, $2); }
   | VAR_COOKIE_SECRET_FILE STRING
     { cfg_parser->opt->cookie_secret_file = region_strdup(cfg_parser->opt->region, $2); }
-=======
-  | VAR_TLS_CERT_BUNDLE STRING
-    { cfg_parser->opt->tls_cert_bundle = region_strdup(cfg_parser->opt->region, $2); }
->>>>>>> 0609e32a
   | VAR_CPU_AFFINITY cpus
     {
       cfg_parser->opt->cpu_affinity = $2;
