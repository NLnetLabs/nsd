--- conflicted
+++ resolved
@@ -1173,9 +1173,8 @@
     }
     ;
 
-<<<<<<< HEAD
-/* draft-ietf-dnsop-dns-zone-digest */
-rdata_svcb:	STR sp dname sp STR trail
+/* draft-ietf-dnsop-svcb-https */
+rdata_svcb:	str sp dname sp str trail
     {
 	    zadd_rdata_wireformat(zparser_conv_short(parser->region, $1.str)); /* SvcFieldPriority */
 	    zadd_rdata_domain($3);                                             /* SvcDomainName */
@@ -1184,10 +1183,7 @@
     }
     ;
 
-rdata_unknown:	URR sp STR sp str_sp_seq trail
-=======
 rdata_unknown:	URR sp str sp str_sp_seq trail
->>>>>>> 10cf4e9b
     {
 	    /* $2 is the number of octets, currently ignored */
 	    $$ = zparser_conv_hex(parser->rr_region, $5.str, $5.len);
