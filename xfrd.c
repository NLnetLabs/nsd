/*
 * xfrd.c - XFR (transfer) Daemon source file. Coordinates SOA updates.
 *
 * Copyright (c) 2001-2006, NLnet Labs. All rights reserved.
 *
 * See LICENSE for the license.
 *
 */

#include "config.h"
#include <assert.h>
#include <string.h>
#include <unistd.h>
#include <stdlib.h>
#include <errno.h>
#include <sys/types.h>
#include <sys/wait.h>
#include <inttypes.h>
#include "xfrd.h"
#include "xfrd-tcp.h"
#include "xfrd-disk.h"
#include "xfrd-notify.h"
#include "options.h"
#include "util.h"
#include "netio.h"
#include "region-allocator.h"
#include "nsd.h"
#include "packet.h"
#include "rdata.h"
#include "difffile.h"
#include "ipc.h"
#include "remote.h"
#include "rrl.h"
#ifdef USE_DNSTAP
#include "dnstap/dnstap_collector.h"
#endif

#ifdef HAVE_SYSTEMD
#include <systemd/sd-daemon.h>
#endif

#define XFRD_UDP_TIMEOUT 10 /* seconds, before a udp request times out */
#define XFRD_NO_IXFR_CACHE 172800 /* 48h before retrying ixfr's after notimpl */
#define XFRD_MAX_ROUNDS 1 /* max number of rounds along the masters */
#define XFRD_TSIG_MAX_UNSIGNED 103 /* max number of packets without tsig in a tcp stream. */
			/* rfc recommends 100, +3 for offbyone errors/interoperability. */
#define XFRD_CHILD_REAP_TIMEOUT 60 /* seconds to wakeup and reap lost children */
		/* these are reload processes that SIGCHILDed but the signal
		 * was lost, and need waitpid to remove their process entry. */

/* the daemon state */
xfrd_state_type* xfrd = 0;

#ifndef MULTIPLE_CATALOG_CONSUMER_ZONES
/* return a single catalog consumer zone from xfrd struct */
static inline struct xfrd_catalog_consumer_zone*
xfrd_one_catalog_consumer_zone()
{
	return xfrd
	    && xfrd->catalog_consumer_zones
	    && xfrd->catalog_consumer_zones->count == 1
	     ? (struct xfrd_catalog_consumer_zone*)
	       rbtree_first(xfrd->catalog_consumer_zones) : NULL;
}
#endif

/* Convenience function for lookup parts of a catalog consumer zone */
static dname_type* label_plus_dname(const char* label, const dname_type* dname);

/* make the catalog consumer zone invalid for given reason */
static void make_catalog_consumer_invalid(
		struct xfrd_catalog_consumer_zone *catz,
		const char *format, ...) ATTR_FORMAT(printf, 2, 3);

/* make the catalog consumer zone valid again */
static void make_catalog_consumer_valid(
		struct xfrd_catalog_consumer_zone *catz, uint8_t to_check);

/* delete the catalog member zone */
static void catalog_del_member_zone(struct catalog_member_zone* member_zone);

/* process a catalog consumer zone, load if needed */
static void xfrd_process_catalog_consumer_zone(
		struct xfrd_catalog_consumer_zone* catz);

/* process the catalog consumer zones, load if needed */
static void xfrd_process_catalog_consumer_zones();

/* process the catalog producer zones */
static void xfrd_process_catalog_producer_zones();

/* main xfrd loop */
static void xfrd_main(void);
/* shut down xfrd, close sockets. */
static void xfrd_shutdown(void);
/* delete pending task xfr files in tmp */
static void xfrd_clean_pending_tasks(struct nsd* nsd, udb_base* u);
/* create zone rbtree at start */
static void xfrd_init_zones(void);
/* initial handshake with SOAINFO from main and send expire to main */
static void xfrd_receive_soa(int socket, int shortsoa);

/* handle incoming notification message. soa can be NULL. true if transfer needed. */
static int xfrd_handle_incoming_notify(xfrd_zone_type* zone,
	xfrd_soa_type* soa);

/* call with buffer just after the soa dname. returns 0 on error. */
static int xfrd_parse_soa_info(buffer_type* packet, xfrd_soa_type* soa);
/* set the zone state to a new state (takes care of expiry messages) */
static void xfrd_set_zone_state(xfrd_zone_type* zone,
	enum xfrd_zone_state new_zone_state);
/* set timer for retry amount (depends on zone_state) */
static void xfrd_set_timer_retry(xfrd_zone_type* zone);
/* set timer for refresh timeout (depends on zone_state) */
static void xfrd_set_timer_refresh(xfrd_zone_type* zone);

/* set reload timeout */
static void xfrd_set_reload_timeout(void);
/* handle reload timeout */
static void xfrd_handle_reload(int fd, short event, void* arg);
/* handle child timeout */
static void xfrd_handle_child_timer(int fd, short event, void* arg);

/* send ixfr request, returns fd of connection to read on */
static int xfrd_send_ixfr_request_udp(xfrd_zone_type* zone);
/* obtain udp socket slot */
static void xfrd_udp_obtain(xfrd_zone_type* zone);

/* read data via udp */
static void xfrd_udp_read(xfrd_zone_type* zone);

/* find master by notify number */
static int find_same_master_notify(xfrd_zone_type* zone, int acl_num_nfy);

/* set the write timer to activate */
static void xfrd_write_timer_set(void);

static void xfrd_free_zone_xfr(xfrd_zone_type* zone, xfrd_xfr_type* xfr);

static void
xfrd_signal_callback(int sig, short event, void* ATTR_UNUSED(arg))
{
	if(!(event & EV_SIGNAL))
		return;
	sig_handler(sig);
}

static struct event* xfrd_sig_evs[10];
static int xfrd_sig_num = 0;

static void
xfrd_sigsetup(int sig)
{
	struct event *ev = xalloc_zero(sizeof(*ev));
	assert(xfrd_sig_num <= (int)(sizeof(xfrd_sig_evs)/sizeof(ev)));
	xfrd_sig_evs[xfrd_sig_num++] = ev;
	signal_set(ev, sig, xfrd_signal_callback, NULL);
	if(event_base_set(xfrd->event_base, ev) != 0) {
		log_msg(LOG_ERR, "xfrd sig handler: event_base_set failed");
	}
	if(signal_add(ev, NULL) != 0) {
		log_msg(LOG_ERR, "xfrd sig handler: signal_add failed");
	}
}

void
xfrd_init(int socket, struct nsd* nsd, int shortsoa, int reload_active,
	pid_t nsd_pid)
{
	region_type* region;

	assert(xfrd == 0);
	/* to setup signalhandling */
	nsd->server_kind = NSD_SERVER_MAIN;

	region = region_create_custom(xalloc, free, DEFAULT_CHUNK_SIZE,
		DEFAULT_LARGE_OBJECT_SIZE, DEFAULT_INITIAL_CLEANUP_SIZE, 1);
	xfrd = (xfrd_state_type*)region_alloc(region, sizeof(xfrd_state_type));
	memset(xfrd, 0, sizeof(xfrd_state_type));
	xfrd->region = region;
	xfrd->xfrd_start_time = time(0);
	xfrd->event_base = nsd_child_event_base();
	if(!xfrd->event_base) {
		log_msg(LOG_ERR, "xfrd: cannot create event base");
		exit(1);
	}
	xfrd->nsd = nsd;
	xfrd->packet = buffer_create(xfrd->region, QIOBUFSZ);
	xfrd->udp_waiting_first = NULL;
	xfrd->udp_waiting_last = NULL;
	xfrd->udp_use_num = 0;
	xfrd->got_time = 0;
	xfrd->xfrfilenumber = 0;
#ifdef USE_ZONE_STATS
	xfrd->zonestat_safe = nsd->zonestatdesired;
#endif
	xfrd->activated_first = NULL;
	xfrd->ipc_pass = buffer_create(xfrd->region, QIOBUFSZ);
	xfrd->last_task = region_alloc(xfrd->region, sizeof(*xfrd->last_task));
	udb_ptr_init(xfrd->last_task, xfrd->nsd->task[xfrd->nsd->mytask]);
	assert(shortsoa || udb_base_get_userdata(xfrd->nsd->task[xfrd->nsd->mytask])->data == 0);

	xfrd->reload_handler.ev_fd = -1;
	xfrd->reload_added = 0;
	xfrd->reload_timeout.tv_sec = 0;
	xfrd->reload_cmd_last_sent = xfrd->xfrd_start_time;
	xfrd->reload_cmd_first_sent = 0;
	xfrd->reload_failed = 0;
	xfrd->can_send_reload = !reload_active;
	xfrd->reload_pid = nsd_pid;
	xfrd->child_timer_added = 0;

	xfrd->ipc_send_blocked = 0;
	memset(&xfrd->ipc_handler, 0, sizeof(xfrd->ipc_handler));
	event_set(&xfrd->ipc_handler, socket, EV_PERSIST|EV_READ,
		xfrd_handle_ipc, xfrd);
	if(event_base_set(xfrd->event_base, &xfrd->ipc_handler) != 0)
		log_msg(LOG_ERR, "xfrd ipc handler: event_base_set failed");
	if(event_add(&xfrd->ipc_handler, NULL) != 0)
		log_msg(LOG_ERR, "xfrd ipc handler: event_add failed");
	xfrd->ipc_handler_flags = EV_PERSIST|EV_READ;
	xfrd->ipc_conn = xfrd_tcp_create(xfrd->region, QIOBUFSZ);
	/* not reading using ipc_conn yet */
	xfrd->ipc_conn->is_reading = 0;
	xfrd->ipc_conn->fd = socket;
	xfrd->need_to_send_reload = 0;
	xfrd->need_to_send_shutdown = 0;
	xfrd->need_to_send_stats = 0;

	xfrd->write_zonefile_needed = 0;
	if(nsd->options->zonefiles_write)
		xfrd_write_timer_set();

	xfrd->notify_waiting_first = NULL;
	xfrd->notify_waiting_last = NULL;
	xfrd->notify_udp_num = 0;

	daemon_remote_attach(xfrd->nsd->rc, xfrd);

	xfrd->tcp_set = xfrd_tcp_set_create(xfrd->region, nsd->options->tls_cert_bundle, nsd->options->xfrd_tcp_max, nsd->options->xfrd_tcp_pipeline);
	xfrd->tcp_set->tcp_timeout = nsd->tcp_timeout;
#if !defined(HAVE_ARC4RANDOM) && !defined(HAVE_GETRANDOM)
	srandom((unsigned long) getpid() * (unsigned long) time(NULL));
#endif

	DEBUG(DEBUG_XFRD,1, (LOG_INFO, "xfrd pre-startup"));
	xfrd_init_zones();
	xfrd_receive_soa(socket, shortsoa);
	if(nsd->options->xfrdfile != NULL && nsd->options->xfrdfile[0]!=0)
		xfrd_read_state(xfrd);
	
	/* did we get killed before startup was successful? */
	if(nsd->signal_hint_shutdown) {
		kill(nsd_pid, SIGTERM);
		xfrd_shutdown();
		return;
	}

	/* init libevent signals now, so that in the previous init scripts
	 * the normal sighandler is called, and can set nsd->signal_hint..
	 * these are also looked at in sig_process before we run the main loop*/
	xfrd_sigsetup(SIGHUP);
	xfrd_sigsetup(SIGTERM);
	xfrd_sigsetup(SIGQUIT);
	xfrd_sigsetup(SIGCHLD);
	xfrd_sigsetup(SIGALRM);
	xfrd_sigsetup(SIGILL);
	xfrd_sigsetup(SIGUSR1);
	xfrd_sigsetup(SIGINT);

	DEBUG(DEBUG_XFRD,1, (LOG_INFO, "xfrd startup"));
#ifdef HAVE_SYSTEMD
	sd_notify(0, "READY=1");
#endif
	xfrd_main();
}

static void
xfrd_process_activated(void)
{
	xfrd_zone_type* zone;
	while((zone = xfrd->activated_first)) {
		DEBUG(DEBUG_XFRD,1, (LOG_INFO, "xfrd zone %s activation",
			zone->apex_str));
		/* pop zone from activated list */
		xfrd->activated_first = zone->activated_next;
		if(zone->activated_next)
			zone->activated_next->activated_prev = NULL;
		zone->is_activated = 0;
		/* run it : no events, specifically not the TIMEOUT event,
		 * so that running zone transfers are not interrupted */
		xfrd_handle_zone(zone->zone_handler.ev_fd, 0, zone);
	}
}

static void
xfrd_sig_process(void)
{
	int status;
	pid_t child_pid;

	if(xfrd->nsd->signal_hint_quit || xfrd->nsd->signal_hint_shutdown) {
		xfrd->nsd->signal_hint_quit = 0;
		xfrd->nsd->signal_hint_shutdown = 0;
		xfrd->need_to_send_shutdown = 1;
		if(!(xfrd->ipc_handler_flags&EV_WRITE)) {
			ipc_xfrd_set_listening(xfrd, EV_PERSIST|EV_READ|EV_WRITE);
		}
	} else if(xfrd->nsd->signal_hint_reload_hup) {
		log_msg(LOG_WARNING, "SIGHUP received, reloading...");
		xfrd->nsd->signal_hint_reload_hup = 0;
		if(xfrd->nsd->options->zonefiles_check) {
			task_new_check_zonefiles(xfrd->nsd->task[
				xfrd->nsd->mytask], xfrd->last_task, NULL);
		}
		xfrd_set_reload_now(xfrd);
	} else if(xfrd->nsd->signal_hint_statsusr) {
		xfrd->nsd->signal_hint_statsusr = 0;
		xfrd->need_to_send_stats = 1;
		if(!(xfrd->ipc_handler_flags&EV_WRITE)) {
			ipc_xfrd_set_listening(xfrd, EV_PERSIST|EV_READ|EV_WRITE);
		}
	} 

	/* collect children that exited. */
	xfrd->nsd->signal_hint_child = 0;
	while((child_pid = waitpid(-1, &status, WNOHANG)) != -1 && child_pid != 0) {
		if(status != 0) {
			log_msg(LOG_ERR, "process %d exited with status %d",
				(int)child_pid, status);
		}
	}
	if(!xfrd->child_timer_added) {
		struct timeval tv;
		tv.tv_sec = XFRD_CHILD_REAP_TIMEOUT;
		tv.tv_usec = 0;
		memset(&xfrd->child_timer, 0, sizeof(xfrd->child_timer));
		event_set(&xfrd->child_timer, -1, EV_TIMEOUT,
			xfrd_handle_child_timer, xfrd);
		if(event_base_set(xfrd->event_base, &xfrd->child_timer) != 0)
			log_msg(LOG_ERR, "xfrd child timer: event_base_set failed");
		if(event_add(&xfrd->child_timer, &tv) != 0)
			log_msg(LOG_ERR, "xfrd child timer: event_add failed");
		xfrd->child_timer_added = 1;
	}
}

static void
xfrd_main(void)
{
	/* we may have signals from the startup period, process them */
	xfrd_sig_process();
	xfrd->shutdown = 0;
	while(!xfrd->shutdown)
	{
		xfrd_process_catalog_producer_zones();
		xfrd_process_catalog_consumer_zones();
		/* process activated zones before blocking in select again */
		xfrd_process_activated();
		/* dispatch may block for a longer period, so current is gone */
		xfrd->got_time = 0;
		if(event_base_loop(xfrd->event_base, EVLOOP_ONCE) == -1) {
			if (errno != EINTR) {
				log_msg(LOG_ERR,
					"xfrd dispatch failed: %s",
					strerror(errno));
			}
		}
		xfrd_sig_process();
	}
	xfrd_shutdown();
}

static void
xfrd_shutdown()
{
	xfrd_zone_type* zone;

	DEBUG(DEBUG_XFRD,1, (LOG_INFO, "xfrd shutdown"));
#ifdef HAVE_SYSTEMD
	sd_notify(0, "STOPPING=1");
#endif
	event_del(&xfrd->ipc_handler);
	close(xfrd->ipc_handler.ev_fd); /* notifies parent we stop */
	zone_list_close(nsd.options);
	if(xfrd->nsd->options->xfrdfile != NULL && xfrd->nsd->options->xfrdfile[0]!=0)
		xfrd_write_state(xfrd);
	if(xfrd->reload_added) {
		event_del(&xfrd->reload_handler);
		xfrd->reload_added = 0;
	}
	if(xfrd->child_timer_added) {
		event_del(&xfrd->child_timer);
		xfrd->child_timer_added = 0;
	}
	if(xfrd->nsd->options->zonefiles_write) {
		event_del(&xfrd->write_timer);
	}
	daemon_remote_close(xfrd->nsd->rc); /* close sockets of rc */
	/* close sockets */
	RBTREE_FOR(zone, xfrd_zone_type*, xfrd->zones)
	{
		if(zone->event_added) {
			event_del(&zone->zone_handler);
			if(zone->zone_handler.ev_fd != -1) {
				close(zone->zone_handler.ev_fd);
				zone->zone_handler.ev_fd = -1;
			}
			zone->event_added = 0;
		}
	}
	close_notify_fds(xfrd->notify_zones);

	/* wait for server parent (if necessary) */
	if(xfrd->reload_pid != -1) {
		DEBUG(DEBUG_XFRD,1, (LOG_INFO, "xfrd wait for servermain %d",
			(int)xfrd->reload_pid));
		while(1) {
			if(waitpid(xfrd->reload_pid, NULL, 0) == -1) {
				if(errno == EINTR) continue;
				if(errno == ECHILD) break;
				log_msg(LOG_ERR, "xfrd: waitpid(%d): %s",
					(int)xfrd->reload_pid, strerror(errno));
			}
			break;
		}
	}

	/* if we are killed past this point this is not a problem,
	 * some files left in /tmp are cleaned by the OS, but it is neater
	 * to clean them out */

	/* unlink xfr files for running transfers */
	RBTREE_FOR(zone, xfrd_zone_type*, xfrd->zones)
	{
		xfrd_xfr_type *xfr;
		for(xfr = zone->latest_xfr; xfr != NULL; xfr = xfr->prev) {
			if (xfr->acquired == 0)
				continue;
			xfrd_unlink_xfrfile(xfrd->nsd, xfr->xfrfilenumber);
		}
	}
	/* unlink xfr files in not-yet-done task file */
	xfrd_clean_pending_tasks(xfrd->nsd, xfrd->nsd->task[xfrd->nsd->mytask]);
	xfrd_del_tempdir(xfrd->nsd);
	daemon_remote_delete(xfrd->nsd->rc); /* ssl-delete secret keys */
#ifdef HAVE_SSL
	if (xfrd->nsd->tls_ctx)
		SSL_CTX_free(xfrd->nsd->tls_ctx);
#  ifdef HAVE_TLS_1_3
	if (xfrd->tcp_set->ssl_ctx)
		SSL_CTX_free(xfrd->tcp_set->ssl_ctx);
#  endif
#endif
#ifdef USE_DNSTAP
	dt_collector_close(nsd.dt_collector, &nsd);
#endif

	/* process-exit cleans up memory used by xfrd process */
	DEBUG(DEBUG_XFRD,1, (LOG_INFO, "xfrd shutdown complete"));
#ifdef MEMCLEAN /* OS collects memory pages */
	if(xfrd->nsd->db) {
		namedb_close(nsd->db);
	}
	if(xfrd->zones) {
		xfrd_zone_type* z;
		RBTREE_FOR(z, xfrd_zone_type*, xfrd->zones) {
			while(z->latest_xfr != NULL) {
				xfrd_free_zone_xfr(z, z->latest_xfr);
			}
		}
	}
	if(xfrd->notify_zones) {
		struct notify_zone* n;
		RBTREE_FOR(n, struct notify_zone*, xfrd->notify_zones) {
			tsig_delete_record(&n->notify_tsig, NULL);
		}
	}
	if(xfrd_sig_num > 0) {
		int i;
		for(i=0; i<xfrd_sig_num; i++) {
			signal_del(xfrd_sig_evs[i]);
			free(xfrd_sig_evs[i]);
		}
	}
#ifdef RATELIMIT
	rrl_mmap_deinit();
#endif
#ifdef USE_DNSTAP
	dt_collector_destroy(nsd.dt_collector, &nsd);
#endif
	udb_base_free(nsd.task[0]);
	udb_base_free(nsd.task[1]);
	event_base_free(xfrd->event_base);
	region_destroy(xfrd->region);
	nsd_options_destroy(nsd.options);
	region_destroy(nsd.region);
	log_finalize();
#endif

	exit(0);
}

static void
xfrd_clean_pending_tasks(struct nsd* nsd, udb_base* u)
{
	udb_ptr t;
	udb_ptr_new(&t, u, udb_base_get_userdata(u));
	/* no dealloc of entries, we delete the entire file when done */
	while(!udb_ptr_is_null(&t)) {
		if(TASKLIST(&t)->task_type == task_apply_xfr) {
			xfrd_unlink_xfrfile(nsd, TASKLIST(&t)->yesno);
		}
		udb_ptr_set_rptr(&t, u, &TASKLIST(&t)->next);
	}
	udb_ptr_unlink(&t, u);
}

void
xfrd_init_slave_zone(xfrd_state_type* xfrd, struct zone_options* zone_opt)
{
	int num, num_xot;
	xfrd_zone_type *xzone;
	xzone = (xfrd_zone_type*)region_alloc(xfrd->region,
		sizeof(xfrd_zone_type));
	memset(xzone, 0, sizeof(xfrd_zone_type));
	xzone->apex = zone_opt->node.key;
	xzone->apex_str = zone_opt->name;
	xzone->state = xfrd_zone_refreshing;
	xzone->zone_options = zone_opt;
	/* first retry will use first master */
	xzone->master = xzone->zone_options->pattern->request_xfr;
	xzone->master_num = 0;
	xzone->next_master = 0;
	xzone->fresh_xfr_timeout = XFRD_TRANSFER_TIMEOUT_START;

	xzone->soa_nsd_acquired = 0;
	xzone->soa_disk_acquired = 0;
	xzone->latest_xfr = NULL;
	xzone->soa_notified_acquired = 0;
	/* [0]=1, [1]=0; "." domain name */
	xzone->soa_nsd.prim_ns[0] = 1;
	xzone->soa_nsd.email[0] = 1;
	xzone->soa_disk.prim_ns[0]=1;
	xzone->soa_disk.email[0]=1;
	xzone->soa_notified.prim_ns[0]=1;
	xzone->soa_notified.email[0]=1;

	xzone->zone_handler.ev_fd = -1;
	xzone->zone_handler_flags = 0;
	xzone->event_added = 0;

	xzone->tcp_conn = -1;
	xzone->tcp_waiting = 0;
	xzone->udp_waiting = 0;
	xzone->is_activated = 0;

	xzone->multi_master_first_master = -1;
	xzone->multi_master_update_check = -1;

	/* set refreshing anyway, if we have data it may be old */
	xfrd_set_refresh_now(xzone);

	/*Check all or none of acls use XoT*/
	num = 0;
	num_xot = 0;
	for (; xzone->master != NULL; xzone->master = xzone->master->next, num++) {
		if (xzone->master->tls_auth_options != NULL) num_xot++; 
	}
	if (num_xot != 0 && num != num_xot)
		log_msg(LOG_WARNING, "Some but not all request-xfrs for %s have XFR-over-TLS configured",
			xzone->apex_str);

	xzone->node.key = xzone->apex;
	rbtree_insert(xfrd->zones, (rbnode_type*)xzone);
}

static void
xfrd_init_zones()
{
	struct zone_options *zone_opt;
	assert(xfrd->zones == 0);

	xfrd->zones = rbtree_create(xfrd->region,
		(int (*)(const void *, const void *)) dname_compare);
	xfrd->notify_zones = rbtree_create(xfrd->region,
		(int (*)(const void *, const void *)) dname_compare);
	xfrd->catalog_consumer_zones = rbtree_create(xfrd->region,
		(int (*)(const void *, const void *)) dname_compare);
	xfrd->catalog_producer_zones = rbtree_create(xfrd->region,
		(int (*)(const void *, const void *)) dname_compare);

	RBTREE_FOR(zone_opt, struct zone_options*, xfrd->nsd->options->zone_options)
	{
		DEBUG(DEBUG_XFRD,1, (LOG_INFO, "xfrd: adding %s zone",
			zone_opt->name));

		if(zone_is_catalog_consumer(zone_opt)) {
			DEBUG(DEBUG_XFRD,1, (LOG_INFO, "xfrd: zone %s "
				"is a catalog consumer zone", zone_opt->name));
			xfrd_init_catalog_consumer_zone(xfrd, zone_opt);
		}
		if(zone_is_catalog_producer_member(zone_opt)) {
			xfrd_add_catalog_producer_member(
					as_catalog_member_zone(zone_opt));
		}
		init_notify_send(xfrd->notify_zones, xfrd->region, zone_opt);
		if(!zone_is_slave(zone_opt)) {
			DEBUG(DEBUG_XFRD,1, (LOG_INFO, "xfrd: zone %s, "
				"master zone has no outgoing xfr requests",
				zone_opt->name));
			continue;
		}
		xfrd_init_slave_zone(xfrd, zone_opt);
	}
	DEBUG(DEBUG_XFRD,1, (LOG_INFO, "xfrd: started server %d "
		"secondary zones, %d catalog zones", (int)xfrd->zones->count,
		(int)xfrd->catalog_consumer_zones->count));
}

static int member_id_compare(const void *left, const void *right)
{
	return dname_compare( ((struct catalog_member_zone*)left )->member_id
	                    , ((struct catalog_member_zone*)right)->member_id);
}

static struct xfrd_catalog_producer_zone*
xfrd_get_catalog_producer_zone(struct catalog_member_zone* cmz)
{
	struct zone_options *producer_zopt;
	struct xfrd_catalog_producer_zone* producer_zone;
	const dname_type* producer_name;
	const char* producer_name_str;

	assert(xfrd);
	if(!cmz || !cmz->options.pattern->catalog_producer_zone)
		return NULL;

	/* TODO: Store as dname in pattern->catalog_producer_zone */
	producer_name = dname_parse(xfrd->nsd->options->region,
			cmz->options.pattern->catalog_producer_zone);
	producer_zopt = zone_options_find(xfrd->nsd->options, producer_name);
	producer_name_str = dname_to_string(producer_name, NULL);
	region_recycle( xfrd->nsd->options->region, (void *)producer_name
	              , dname_total_size(producer_name));
	if(!producer_zopt) {
		log_msg(LOG_ERR, "catalog producer zone '%s' not found for "
			"zone '%s'", producer_name_str, cmz->options.name);
		return NULL;
	}
	if(!zone_is_catalog_producer(producer_zopt)) {
		log_msg(LOG_ERR, "cannot add catalog producer member "
			"zone '%s' to non producer zone '%s'",
			cmz->options.name, producer_zopt->name);
		return NULL;
	}
	producer_name = (dname_type*)producer_zopt->node.key;
	producer_zone = (struct xfrd_catalog_producer_zone*)
		rbtree_search(xfrd->catalog_producer_zones, producer_name);
	if (!producer_zone) {
		/* Create a new one */
		DEBUG(DEBUG_XFRD, 1, (LOG_INFO,"creating catalog producer zone"
			" '%s'", producer_zopt->name));
		producer_zone = (struct xfrd_catalog_producer_zone*)
			region_alloc(xfrd->region,
				   sizeof(struct xfrd_catalog_producer_zone));
		memset(producer_zone,0,sizeof(struct xfrd_catalog_producer_zone));
		producer_zone->node.key = producer_zopt->node.key;
		producer_zone->options = producer_zopt;
		producer_zone->serial = 0;
		producer_zone->to_delete = NULL;
		producer_zone->to_add = NULL;
		producer_zone->member_ids.region = xfrd->region;
		producer_zone->member_ids.root = RBTREE_NULL;
		producer_zone->member_ids.count = 0;
		producer_zone->member_ids.cmp = member_id_compare;
		producer_zone->latest_pxfr = NULL;
		producer_zone->axfr = 1;

		rbtree_insert(xfrd->catalog_producer_zones,
				(rbnode_type*)producer_zone);
	}
	return producer_zone;
}

void
xfrd_add_catalog_producer_member(struct catalog_member_zone* cmz)
{
	struct xfrd_catalog_producer_zone* producer_zone;
	const dname_type* producer_name;

	assert(xfrd);
	if(cmz->next) {
		log_msg(LOG_ERR, "cannot add catalog producer member "
			"zone '%s': already being added",
			cmz->options.name);
		return;
	}
	if (!(producer_zone = xfrd_get_catalog_producer_zone(cmz))) {
		return;
	}
	producer_name = producer_zone->node.key;
	while(!cmz->member_id) {
		/* Make new member_id with this catalog producer */
		char id_label[sizeof(uint32_t)*2+1];
		uint32_t new_id = (uint32_t)random_generate(0x7fffffff);

		id_label[hex_ntop( (void *)&new_id
		                 , sizeof(uint32_t)
		                 , id_label
		                 , sizeof(id_label))] = 0;
		cmz->member_id = label_plus_dname(id_label,
				label_plus_dname("zones", producer_name));
		DEBUG(DEBUG_XFRD, 1, (LOG_INFO, "does member_id %s exist?",
			dname_to_string(cmz->member_id, NULL)));
		if (!rbtree_search(&producer_zone->member_ids, cmz)) {
			cmz->member_id = dname_copy(xfrd->nsd->options->region,
				       	cmz->member_id);
			break;
		}
		cmz->member_id = NULL;
	}
	/* Put member zone to be added on the producer's to_add stack */
	cmz->next = producer_zone->to_add;
	producer_zone->to_add = cmz;
	rbtree_insert(&producer_zone->member_ids, &cmz->node);
}

int
xfrd_del_catalog_producer_member(struct xfrd_state* xfrd,
	       	const dname_type* member_zone_name)
{
	struct xfrd_member_to_delete* to_delete;
	struct catalog_member_zone* cmz;
	struct xfrd_catalog_producer_zone* producer_zone;

	if(!(cmz = as_catalog_member_zone(zone_options_find(xfrd->nsd->options,
						member_zone_name)))
	|| !(producer_zone = xfrd_get_catalog_producer_zone(cmz))
	|| !rbtree_delete(&producer_zone->member_ids, cmz))
		return 0;
	to_delete = (struct xfrd_member_to_delete*)region_alloc(xfrd->region,
			sizeof(struct xfrd_member_to_delete));
	to_delete->member_id = cmz->member_id; cmz->member_id = NULL;
	to_delete->member_zone_name = member_zone_name;
	to_delete->group_name = cmz->options.pattern->pname;
	to_delete->next = producer_zone->to_delete;
	producer_zone->to_delete = to_delete;
	return 1;
}

static int
try_buffer_write_SOA(buffer_type* packet, const dname_type* owner,
		uint32_t serial)
{
	size_t mark = buffer_position(packet);

	if(try_buffer_write(packet, dname_name(owner), owner->name_size)
	&& try_buffer_write_u16(packet, TYPE_SOA)
	&& try_buffer_write_u16(packet, CLASS_IN)
	&& try_buffer_write_u32(packet, 0) /* TTL*/
	&& try_buffer_write_u16(packet, 9 + 9 + 5 * sizeof(uint32_t))
	&& try_buffer_write(packet, "\007invalid\000", 9) /* primary */
	&& try_buffer_write(packet, "\007invalid\000", 9) /* mailbox */
	&& try_buffer_write_u32(packet,     serial)       /* serial */
	&& try_buffer_write_u32(packet,       3600)       /* refresh*/
	&& try_buffer_write_u32(packet,        600)       /* retry */
	&& try_buffer_write_u32(packet, 2147483646)       /* expire */
	&& try_buffer_write_u32(packet,          0)       /* minimum */) {
		ANCOUNT_SET(packet, ANCOUNT(packet) + 1);
		return 1;
	}
	buffer_set_position(packet, mark);
	return 0;
}

static int
try_buffer_write_RR(buffer_type* packet, const dname_type* owner,
		uint16_t rr_type, uint16_t rdata_len, const void* rdata)
{
	size_t mark = buffer_position(packet);

	if(try_buffer_write(packet, dname_name(owner), owner->name_size)
	&& try_buffer_write_u16(packet, rr_type)
	&& try_buffer_write_u16(packet, CLASS_IN)
	&& try_buffer_write_u32(packet, 0) /* TTL*/
	&& try_buffer_write_u16(packet, rdata_len)
	&& try_buffer_write(packet, rdata, rdata_len)) {
		ANCOUNT_SET(packet, ANCOUNT(packet) + 1);
		return 1;
	}
	buffer_set_position(packet, mark);
	return 0;
}

static inline int
try_buffer_write_PTR(buffer_type* packet, const dname_type* owner,
		const dname_type* name)
{
	return try_buffer_write_RR(packet, owner, TYPE_PTR,
			name->name_size, dname_name(name));
}

static int
try_buffer_write_TXT(buffer_type* packet, const dname_type* name, const char *txt)
{
	size_t mark = buffer_position(packet);
	size_t len = strlen(txt);

	if(len > 255) {
		log_msg(LOG_ERR, "cannot make '%s 0 IN TXT \"%s\"': rdata "
			"field too long", dname_to_string(name, NULL), txt);
		return 1;
	}
	if(try_buffer_write(packet, dname_name(name), name->name_size)
	&& try_buffer_write_u16(packet, TYPE_TXT)
	&& try_buffer_write_u16(packet, CLASS_IN)
	&& try_buffer_write_u32(packet, 0) /* TTL*/
	&& try_buffer_write_u16(packet, len + 1)
	&& try_buffer_write_u8(packet, len)
	&& try_buffer_write_string(packet, txt)) {
		ANCOUNT_SET(packet, ANCOUNT(packet) + 1);
		return 1;
	}
	buffer_set_position(packet, mark);
	return 0; 
}

struct xfrd_xfr_writer {
	struct xfrd_catalog_producer_zone* producer_zone;
	char packet_space[16384];
	buffer_type packet;
	uint32_t seq_nr; /* number of messages already handled */
	uint32_t old_serial, new_serial; /* host byte order */
	uint64_t xfrfilenumber; /* identifier for file to store xfr into */
};

static void xfr_writer_init(struct xfrd_xfr_writer* xw,
		struct xfrd_catalog_producer_zone* producer_zone)
{
	xw->producer_zone = producer_zone;
	buffer_create_from( &xw->packet, &xw->packet_space
	                               , sizeof(xw->packet_space));
	buffer_write(&xw->packet, "\000\000\000\000\000\000"
	                          "\000\000\000\000\000\000", 12); /* header */
	xw->seq_nr = 0;
	xw->old_serial = xw->producer_zone->serial;
	xw->new_serial = (uint32_t)xfrd_time();
	if(xw->new_serial <= xw->old_serial)
		xw->new_serial = xw->old_serial + 1;
	if(producer_zone->axfr) {
		xw->old_serial = 0;
		producer_zone->axfr = 0;
	}
	xw->xfrfilenumber = xfrd->xfrfilenumber++;
}

static void xfr_writer_write_packet(struct xfrd_xfr_writer* xw)
{
	const dname_type* producer_name =
		(const dname_type*)xw->producer_zone->options->node.key;

	/* We want some content at least, so not just a header
	 * This can occur when final SOA was already written.
	 */
	if(buffer_position(&xw->packet) == 12)
		return;
	buffer_flip(&xw->packet);
	diff_write_packet( dname_to_string(producer_name, NULL)
			 , xw->producer_zone->options->pattern->pname
			 , xw->old_serial, xw->new_serial, xw->seq_nr
			 , buffer_begin(&xw->packet), buffer_limit(&xw->packet)
			 , xfrd->nsd, xw->xfrfilenumber);
	xw->seq_nr += 1;
	buffer_clear(&xw->packet);
	buffer_write(&xw->packet, "\000\000\000\000\000\000"
	                          "\000\000\000\000\000\000", 12); /* header */
}

static inline void
xfr_writer_add_SOA(struct xfrd_xfr_writer* xw, const dname_type* owner,
		uint32_t serial)
{
	if(try_buffer_write_SOA(&xw->packet, owner, serial))
		return;
	xfr_writer_write_packet(xw);
	assert(buffer_position(&xw->packet) == 12);
	try_buffer_write_SOA(&xw->packet, owner, serial);
}

static inline void
xfr_writer_add_RR(struct xfrd_xfr_writer* xw, const dname_type* owner,
		uint16_t rr_type, uint16_t rdata_len, const void* rdata)
{
	if(try_buffer_write_RR(&xw->packet, owner, rr_type, rdata_len, rdata))
		return;
	xfr_writer_write_packet(xw);
	assert(buffer_position(&xw->packet) == 12);
	try_buffer_write_RR(&xw->packet, owner, rr_type, rdata_len, rdata);
}

static inline void
xfr_writer_add_PTR(struct xfrd_xfr_writer* xw, const dname_type* owner,
		const dname_type* name)
{
	if(try_buffer_write_PTR(&xw->packet, owner, name))
		return;
	xfr_writer_write_packet(xw);
	assert(buffer_position(&xw->packet) == 12);
	try_buffer_write_PTR(&xw->packet, owner, name);
}

static inline void
xfr_writer_add_TXT(struct xfrd_xfr_writer* xw, const dname_type* owner,
		const char* txt)
{
	if(try_buffer_write_TXT(&xw->packet, owner, txt))
		return;
	xfr_writer_write_packet(xw);
	assert(buffer_position(&xw->packet) == 12);
	try_buffer_write_TXT(&xw->packet, owner, txt);
}

static void xfr_writer_commit(struct xfrd_xfr_writer* xw, const char *fmt, ...)
{
	va_list args;
	char msg[1024];
	const dname_type* producer_name =
		(const dname_type*)xw->producer_zone->options->node.key;

	va_start(args, fmt);
	if (vsnprintf(msg, sizeof(msg), fmt, args) >= (int)sizeof(msg)) {
		log_msg(LOG_WARNING, "truncated diff commit message: '%s'",
				msg);
	}
	xfr_writer_write_packet(xw); /* Write remaining data */
	diff_write_commit( dname_to_string(producer_name, NULL)
			 , xw->old_serial, xw->new_serial
			 , xw->seq_nr /* Number of packets */
			 , 1, msg, xfrd->nsd, xw->xfrfilenumber);
	task_new_apply_xfr( xfrd->nsd->task[xfrd->nsd->mytask], xfrd->last_task
			  , producer_name
			  , xw->old_serial, xw->new_serial, xw->xfrfilenumber);
	xfrd_set_reload_timeout();
}

static void
xfrd_process_catalog_producer_zone(
		struct xfrd_catalog_producer_zone* producer_zone)
{
	struct xfrd_xfr_writer xw;
	dname_type* producer_name;
	struct xfrd_producer_xfr* pxfr;

	if(!producer_zone->to_add && !producer_zone->to_delete)
		return; /* No changes */

	producer_name = (dname_type*)producer_zone->node.key;
	xfr_writer_init(&xw, producer_zone);
	xfr_writer_add_SOA(&xw, producer_name, xw.new_serial);

	if(xw.old_serial == 0) {
		/* initial deployment */
		assert(producer_zone->to_add && !producer_zone->to_delete);

		xfr_writer_add_RR (&xw, producer_name
		                      , TYPE_NS, 9, "\007invalid\000");
		xfr_writer_add_TXT(&xw, label_plus_dname("version"
		                                        , producer_name), "2");
		goto add_member_zones;
	} 
	/* IXFR */
	xfr_writer_add_SOA(&xw, producer_name, xw.old_serial);
	while(producer_zone->to_delete) {
		struct xfrd_member_to_delete* to_delete =
			producer_zone->to_delete;

		/* Pop to_delete from stack */
		producer_zone->to_delete = to_delete->next;
		to_delete->next = NULL;

		/* Write <member_id> PTR <member_name> */
		xfr_writer_add_PTR(&xw, to_delete->member_id
				      , to_delete->member_zone_name);

		/* Write group.<member_id> TXT <pattern> */
		xfr_writer_add_TXT( &xw
				  , label_plus_dname("group"
						    , to_delete->member_id)
				  , to_delete->group_name);

		region_recycle( xfrd->nsd->options->region
		              , (void *)to_delete->member_id
			      , dname_total_size(to_delete->member_id));
		region_recycle( xfrd->region /* allocated in perform_delzone */
		              , (void *)to_delete->member_zone_name
			      , dname_total_size(to_delete->member_zone_name));
		/* Don't recycle to_delete->group_name it's pattern->pname */
		region_recycle( xfrd->region, to_delete, sizeof(*to_delete));
	}
	xfr_writer_add_SOA(&xw, producer_name, xw.new_serial);

add_member_zones:
	while(producer_zone->to_add) {
		struct catalog_member_zone* cmz = producer_zone->to_add;
		dname_type* member_name =
			(dname_type*)cmz->options.node.key;

		/* Pop cmz from stack */
		producer_zone->to_add = cmz->next;
		cmz->next = NULL;

		/* Write <member_id> PTR <member_name> */
		xfr_writer_add_PTR(&xw, cmz->member_id, member_name);

		/* Write group.<member_id> TXT <pattern> */
		xfr_writer_add_TXT( &xw
				  , label_plus_dname("group"
						    , cmz->member_id)
				  , cmz->options.pattern->pname);
	}
	xfr_writer_add_SOA(&xw, producer_name, xw.new_serial);
	xfr_writer_commit(&xw, "xfr for catalog producer zone "
			"'%s' with %d members from %u to %u",
			dname_to_string(producer_name, NULL),
			producer_zone->member_ids.count,
			xw.old_serial, xw.new_serial);
	producer_zone->serial = xw.new_serial;

	/* Hook up an xfrd_producer_xfr, to delete the xfr file when applied */
	pxfr = (struct xfrd_producer_xfr*)region_alloc(xfrd->region,
			sizeof(struct xfrd_producer_xfr));
	pxfr->serial = xw.new_serial;
	pxfr->xfrfilenumber = xw.xfrfilenumber;
	if((pxfr->next = producer_zone->latest_pxfr))
		pxfr->next->prev_next_ptr = &pxfr->next;
	pxfr->prev_next_ptr = &producer_zone->latest_pxfr;
	producer_zone->latest_pxfr = pxfr;
}

static void xfrd_process_catalog_producer_zones()
{
	struct xfrd_catalog_producer_zone* producer_zone;

	RBTREE_FOR(producer_zone, struct xfrd_catalog_producer_zone*,
			xfrd->catalog_producer_zones) {
		xfrd_process_catalog_producer_zone(producer_zone);
	}
}

void
xfrd_init_catalog_consumer_zone(xfrd_state_type* xfrd,
		struct zone_options* zone)
{
	struct xfrd_catalog_consumer_zone* catz;

	if ((catz = (struct xfrd_catalog_consumer_zone*)rbtree_search(
			xfrd->catalog_consumer_zones, zone->node.key))) {
		log_msg(LOG_ERR, "cannot initialize new catalog consumer zone:"
				" '%s: it already exists in xfrd's catalog "
				" consumer zones index", zone->name);
		/* Maybe we need to reprocess it? */
		make_catalog_consumer_valid(catz, 1);
		return;
	}
       	catz = (struct xfrd_catalog_consumer_zone*)
		region_alloc(xfrd->region,
			sizeof(struct xfrd_catalog_consumer_zone));
        memset(catz, 0, sizeof(struct xfrd_catalog_consumer_zone));
        catz->node.key = zone->node.key;
        catz->options = zone;
	catz->member_zones = NULL;
	catz->invalid = NULL;
	catz->to_check = 1;
	rbtree_insert(xfrd->catalog_consumer_zones, (rbnode_type*)catz);
#ifndef MULTIPLE_CATALOG_CONSUMER_ZONES
	if ((int)xfrd->catalog_consumer_zones->count > 1) {
		log_msg(LOG_ERR, "catalog consumer processing disabled: "
			"only one single catalog consumer zone allowed");
	}
#endif
}

void
xfrd_deinit_catalog_consumer_zone(xfrd_state_type* xfrd,
		const dname_type* dname)
{
	struct xfrd_catalog_consumer_zone* catz;
	zone_type* zone;

	if (!(catz = (struct xfrd_catalog_consumer_zone*)rbtree_delete(
			xfrd->catalog_consumer_zones, dname))) {
		log_msg(LOG_ERR, "cannot de-initialize catalog consumer zone:"
				" '%s: it did not exist in xfrd's catalog "
				" consumer zones index",
				dname_to_string(dname, NULL));
		return;
	}
	if (catz->member_zones) {
		log_msg(LOG_WARNING, "de-initialize catalog consumer zone:"
				" '%s: will cause all member zones to be "
				" deleted", catz->options->name);

		/* catz->member_zones will become NULL because the member zone
		 * will reset the reference to itself (in prev_next_ptr) to
		 * it's next pointer.
		 */
		while (catz->member_zones) {
			log_msg(LOG_INFO, "deleting member zone '%s' on "
				"de-initializing catalog consumer zone '%s'",
				catz->member_zones->options.name,
				catz->options->name);
			catalog_del_member_zone(catz->member_zones);
		}
	}
	if ((zone = namedb_find_zone(xfrd->nsd->db, dname))) {
		namedb_zone_delete(xfrd->nsd->db, zone);
	}
	region_recycle(xfrd->region, catz, sizeof(*catz));
}

/** make the catalog consumer zone invalid for given reason */
static void
vmake_catalog_consumer_invalid(struct xfrd_catalog_consumer_zone *catz,
		const char *format, va_list args)
{
	char message[MAXSYSLOGMSGLEN];
	if (!catz || catz->invalid) return;
        vsnprintf(message, sizeof(message), format, args);
	log_msg(LOG_ERR, "invalid catalog consumer zone '%s': %s",
		catz->options->name, message);
	catz->invalid = region_strdup(xfrd->region, message);
	catz->to_check = 0;
}


/** make the catalog consumer zone invalid for given reason */
static void
make_catalog_consumer_invalid(struct xfrd_catalog_consumer_zone *catz,
		const char *format, ...)
{
	va_list args;
	if (!catz || catz->invalid) return;
	va_start(args, format);
	vmake_catalog_consumer_invalid(catz, format, args);
	va_end(args);
}

/** make the catalog consumer zone valid again */
static void
make_catalog_consumer_valid(
		struct xfrd_catalog_consumer_zone *catz, uint8_t to_check)
{
	if (catz->invalid) {
		region_recycle(xfrd->region,
				catz->invalid, strlen(catz->invalid)+1);
		catz->invalid = NULL;
	}
	catz->to_check = to_check;
}

/** Convenience function for lookup parts of a catalog consumer zone */
static dname_type* label_plus_dname(const char* label, const dname_type* dname)
{
	static struct {
		dname_type dname;
		uint8_t bytes[MAXDOMAINLEN + 128 /* max number of labels */];
	} ATTR_PACKED name;
	size_t i, ll;

	if (!label || !dname || dname->label_count > 127)
		return NULL;
	ll = strlen(label);
	if ((int)dname->name_size + ll + 1 > MAXDOMAINLEN)
		return NULL;

	/* In reversed order and first copy with memmove, so we can nest.
	 * i.e. label_plus_dname(label1, label_plus_dname(label2, dname))
	 */
	memmove(name.bytes + dname->label_count + 2 + ll,
		((void*)dname) + 2 + dname->label_count, dname->name_size + 1);
	memcpy(name.bytes + dname->label_count + 2, label, ll);
	name.bytes[dname->label_count + 1] = ll;
	name.bytes[dname->label_count] = 0;
	for (i = 0; i < dname->label_count; i++)
		name.bytes[i] = ((uint8_t*)(void*)dname)[2+i] + ll + 1;
	name.dname.label_count = dname->label_count + 1;
	name.dname.name_size   = dname->name_size   + ll + 1;
	return &name.dname;
}

/** see if we have more zonestatistics entries and it has to be incremented */
static void
zonestat_inc_ifneeded(xfrd_state_type* xfrd)
{
#ifdef USE_ZONE_STATS
        if(xfrd->nsd->options->zonestatnames->count != xfrd->zonestat_safe)
                task_new_zonestat_inc(xfrd->nsd->task[xfrd->nsd->mytask],
                        xfrd->last_task,
                        xfrd->nsd->options->zonestatnames->count);
#else
        (void)xfrd;
#endif /* USE_ZONE_STATS */
}

static struct pattern_options*
catalog_member_pattern(struct xfrd_catalog_consumer_zone* catz)
{
	if (!catz->options->pattern
	||  !catz->options->pattern->catalog_member_pattern)
		return NULL;
	return pattern_options_find(xfrd->nsd->options,
		catz->options->pattern->catalog_member_pattern);
}

static void
catalog_del_member_zone(struct catalog_member_zone* member_zone)
{
	const dname_type* dname = member_zone->options.node.key;

	/* create deletion task */
	task_new_del_zone(xfrd->nsd->task[xfrd->nsd->mytask],
			xfrd->last_task, dname);
	xfrd_set_reload_now(xfrd);
	/* delete it in xfrd */
	if(zone_is_slave(&member_zone->options)) {
		xfrd_del_slave_zone(xfrd, dname);
	}
	xfrd_del_notify(xfrd, dname);
#ifdef MULTIPLE_CATALOG_CONSUMER_ZONES
	/* delete it in xfrd's catalog consumers list */
	if(zone_is_catalog_consumer(&member_zone->options)) {
		xfrd_deinit_catalog_consumer_zone(xfrd, dname);
	}
#endif
	zone_options_delete(xfrd->nsd->options, &member_zone->options);
}

void xfrd_mark_catalog_consumer_zone_for_checking(const dname_type* zone)
{
	struct xfrd_catalog_consumer_zone* catz;

#ifndef MULTIPLE_CATALOG_CONSUMER_ZONES
       	catz = xfrd_one_catalog_consumer_zone();
	if (!catz)
		return;
	if (zone && dname_compare(zone, catz->node.key) != 0)
		return;
	DEBUG(DEBUG_XFRD,1, (LOG_INFO, "Mark %s "
		"for checking", catz->options->name));
	make_catalog_consumer_valid(catz, 1);
#else
	if (!zone) {
		RBTREE_FOR(catz, struct xfrd_catalog_consumer_zone*,
				xfrd->catalog_consumer_zones) {
			make_catalog_consumer_valid(catz, 1);
		}
	} else if ((catz = (struct xfrd_catalog_consumer_zone*)
			rbtree_search(xfrd->catalog_consumer_zones, zone))) {
		make_catalog_consumer_valid(catz, 1);
	}
#endif
}

const char *invalid_catalog_consumer_zone(struct zone_options* zone)
{
	struct xfrd_catalog_consumer_zone* catz;
	const char *msg;

	if (!zone || !zone_is_catalog_consumer(zone))
		msg = NULL;

	else if (!xfrd) 
		msg = "asked for catalog information outside of xfrd process";

	else if (!xfrd->catalog_consumer_zones)
		msg = "zone not found: "
		      "xfrd's catalog consumer zones index is empty";

#ifndef MULTIPLE_CATALOG_CONSUMER_ZONES
	else if (xfrd->catalog_consumer_zones->count > 1)
		return "not processing: more than one catalog consumer zone "
		       "configured and only a single one allowed";
#endif
	else if (!(catz = (struct xfrd_catalog_consumer_zone*)
	         rbtree_search(xfrd->catalog_consumer_zones, zone->node.key)))
		msg = "zone not found in xfrd's catalog consumer zones index";
	else
		return catz->invalid;

	if (msg)
		log_msg(LOG_ERR, "catalog consumer zone '%s': %s",
				zone->name, msg);

	return msg;
}

static void xfrd_process_catalog_consumer_zones()
{
#ifndef MULTIPLE_CATALOG_CONSUMER_ZONES
	xfrd_process_catalog_consumer_zone(xfrd_one_catalog_consumer_zone());
#else
	struct xfrd_catalog_consumer_zone* catz;

	RBTREE_FOR(catz, struct xfrd_catalog_consumer_zone*,
			xfrd->catalog_consumer_zones) {
		xfrd_process_catalog_consumer_zone(catz);
	}
#endif
}

static void
xfrd_process_catalog_consumer_zone(struct xfrd_catalog_consumer_zone* catz)
{
	zone_type* zone;
	const dname_type* dname;
	domain_type *match, *closest_encloser, *member_id, *group;
	rrset_type *rrset;
	size_t i;
	uint8_t version_2_found;
	struct timespec old_mtime, new_mtime;
	struct catalog_member_zone** next_member_ptr;
	struct catalog_member_zone*  cmz;
	struct pattern_options *default_pattern = NULL;
	xfrd_zone_type* slave_zone;

	if (!catz || !catz->to_check)
		return;
	if (!xfrd->nsd->db) {
		xfrd->nsd->db = namedb_open(xfrd->nsd->options);
	}
	dname = (const dname_type*)catz->node.key;
	if (dname->name_size > 247) {
		make_catalog_consumer_invalid(catz, "name too long");
		return;
	}
	if (dname->label_count > 126) {
		make_catalog_consumer_invalid(catz, "too many labels");
		return;
	}
	zone = namedb_find_zone(xfrd->nsd->db, dname);
	if (!zone) {
		zone = namedb_zone_create(xfrd->nsd->db, dname, catz->options);
	}

	old_mtime = zone->mtime;
	if (zone_is_slave(catz->options)
	&& (slave_zone = (xfrd_zone_type*)rbtree_search(xfrd->zones, dname))
	&&  slave_zone->latest_xfr) {
		FILE *df;

		DEBUG(DEBUG_XFRD,1, (LOG_INFO, "XFR from serial %d "
			"to serial %d available for catalog zone %s",
			(int)slave_zone->latest_xfr->msg_old_serial,
			(int)slave_zone->latest_xfr->msg_new_serial,
			catz->options->name));
		df = xfrd_open_xfrfile(xfrd->nsd, slave_zone->latest_xfr->xfrfilenumber, "r");
		if (!df) {
			make_catalog_consumer_invalid(catz,
				"could not open transfer file %lld: %s",
				(long long)slave_zone->latest_xfr->xfrfilenumber,
				strerror(errno));
			return;
		}
		/* read and apply zone transfer */
		if(!apply_ixfr_for_zone(xfrd->nsd, zone, df,
				xfrd->nsd->options, NULL, NULL,
				slave_zone->latest_xfr->xfrfilenumber)) {
			fclose(df);
			make_catalog_consumer_invalid(catz,
				"error processing transfer file %lld",
				(long long)slave_zone->latest_xfr->xfrfilenumber);
			return;
		}
		fclose(df);
	} else {
		namedb_read_zonefile(xfrd->nsd, zone, NULL, NULL);
	}
	new_mtime = zone->mtime;
#ifndef MULTIPLE_CATALOG_CONSUMER_ZONES
	if (!catz->member_zones) {
		; /* The catalog may be unprocessed due to the presence of
		   * other catalog consumer zones before, so do process when
		   * not configured for support for multiple catalog consumers
		   */
	} else
#endif
	if (timespec_compare(&old_mtime, &new_mtime) == 0) {
		DEBUG(DEBUG_XFRD,1, (LOG_INFO, "Not processing unchanged "
			"catalog consumer zone %s", catz->options->name));
		catz->to_check = 0;
		return;
	}
	/* start processing */
	/* Lookup version.<catz> TXT and check that it is version 2 */
	if(!namedb_lookup(xfrd->nsd->db, label_plus_dname("version", dname),
				&match, &closest_encloser)
	|| !(rrset = domain_find_rrset(match, zone, TYPE_TXT))) {
		make_catalog_consumer_invalid(catz,
			"'version.%s TXT RRset not found",
			catz->options->name);
		return;
	}
	version_2_found = 0;
	for (i = 0; i < rrset->rr_count; i++) {
		if (rrset->rrs[i].rdata_count != 1)
			continue;
		if (rrset->rrs[i].rdatas[0].data[0] == 2
		&&  ((uint8_t*)(rrset->rrs[i].rdatas[0].data + 1))[0] == 1
		&&  ((uint8_t*)(rrset->rrs[i].rdatas[0].data + 1))[1] == '2') {
			version_2_found = 1;
			break;
		}
	}
	if (!version_2_found) {
		make_catalog_consumer_invalid(catz,
			"'version.%s' TXT RR with value \"2\" not found",
			catz->options->name);
		return;
	}
	/* Walk over all names under zones.<catz> */
	if(!namedb_lookup(xfrd->nsd->db, label_plus_dname("zones", dname),
				&match, &closest_encloser)) {
		/* zones.<catz> does not exist, so the catalog has no members.
		 * This is just fine.
		 */
		make_catalog_consumer_valid(catz, 0);
		return;
	}
	next_member_ptr = &catz->member_zones;
	for ( member_id = domain_next(match)
	    ; member_id && domain_is_subdomain(member_id, match)
	    ; member_id = domain_next(member_id)) {
		domain_type *member_domain;
		char member_domain_str[5 * MAXDOMAINLEN];
		struct zone_options* zopt;
		int valid_group_values;
		struct pattern_options *pattern;

		if (domain_dname(member_id)->label_count > dname->label_count + 2
		||  !(rrset = domain_find_rrset(member_id, zone, TYPE_PTR)))
			continue;

		/* RFC9432 Section 4.1. Member Zones:
		 *
		 * `` This PTR record MUST be the only record in the PTR RRset
		 *    with the same name. The presence of more than one record
		 *    in the RRset indicates a broken catalog zone that MUST
		 *    NOT be processed (see Section 5.1).
		 */
		if (rrset->rr_count != 1) {
			make_catalog_consumer_invalid(catz, 
				"only a single PTR RR expected on '%s'",
				domain_to_string(member_id));
			return;
		}
		/* A PTR rr always has 1 rdata element which is a dname */
		if (rrset->rrs[0].rdata_count != 1)
			continue;
		member_domain = rrset->rrs[0].rdatas[0].domain;
		domain_to_string_buf(member_domain, member_domain_str);
		/* remove trailing dot */
		member_domain_str[strlen(member_domain_str) - 1] = 0;

		valid_group_values = 0;
		/* Lookup group.<member_id> TXT for matching patterns  */
		if(!namedb_lookup(xfrd->nsd->db, label_plus_dname("group",
						domain_dname(member_id)),
					&group, &closest_encloser)
		|| !(rrset = domain_find_rrset(group, zone, TYPE_TXT))) {
			; /* pass */

		} else for (i = 0; i < rrset->rr_count; i++) {
			/* Max single TXT rdata field length + '\x00' == 256 */
			char group_value[256];

			/* Looking for a single TXT rdata field */
			if (rrset->rrs[i].rdata_count != 1

			    /* rdata field should be at least 1 char */
			||  rrset->rrs[i].rdatas[0].data[0] < 2

			    /* single rdata atom with single TXT rdata field */
			||  ((uint8_t*)(rrset->rrs[i].rdatas[0].data + 1))[0]
			  != (uint8_t) (rrset->rrs[i].rdatas[0].data[0]-1))
				continue;

			memcpy( group_value
			      , (uint8_t*)(rrset->rrs[i].rdatas[0].data+1) + 1
			      ,((uint8_t*)(rrset->rrs[i].rdatas[0].data+1))[0]
			      );
			group_value[
			       ((uint8_t*)(rrset->rrs[i].rdatas[0].data+1))[0]
			] = 0;
			if ((pattern = pattern_options_find(
					xfrd->nsd->options, group_value)))
				valid_group_values += 1;
		}
		if (valid_group_values > 1) {
	                log_msg(LOG_ERR, "member zone '%s': only a single "
				"group property that matches a pattern is "
				"allowed."
				"The pattern from \"catalog-member-patter\" "
				"will be used instead.",
				domain_to_string(member_id));
			valid_group_values = 0;
		}
		if (valid_group_values == 1)
			; /* pass: pattern is already set */

		else if (default_pattern)
			pattern = default_pattern; /* pass */

		else if (!(pattern = default_pattern =
					catalog_member_pattern(catz))) {
			make_catalog_consumer_invalid(catz, 
				"missing 'group.%s' TXT RR and "
				"no default pattern from \"catalog-member-pattern\"",
				domain_to_string(member_id));
			return;
		}
		if (!*next_member_ptr)
			; /* End of the current member zones list.
			   * From here onwards, zones will only be added.
			   */
		else {
			int cmp;
#ifndef NDEBUF
			char member_id_str[5 * MAXDOMAINLEN];
			domain_to_string_buf(member_id, member_id_str);
#endif
			while (*next_member_ptr && 
			       (cmp = dname_compare(
					domain_dname(member_id),
					(*next_member_ptr)->member_id)) > 0) {
				/* member_id is ahead of the current catalog
				 * member zone pointed to by next_member_ptr.
				 * The member zone must be deleted.
				 */
				DEBUG(DEBUG_XFRD,1, (LOG_INFO,
					"Compare (%s, %s) = %d: delete member",
				       	member_id_str, dname_to_string(
					(*next_member_ptr)->member_id, NULL),
					cmp));

				catalog_del_member_zone(*next_member_ptr);
			};
			if (*next_member_ptr && cmp == 0) {
				/* member_id is also in an current catalog
				 * member zone, and next_member_ptr is pointing
				 * to it. So, move along ...
				 */
				/* ... but first check if the pattern needs
				 * a change
				 */
				if ((*next_member_ptr)->options.pattern == pattern)
					; /* pass: Pattern remains the same */
				else {
					/* Changing patterns is basically
					 * deleting and adding the zone again
					 */
					zopt  = &(*next_member_ptr)->options;
					dname = (dname_type *)zopt->node.key;
					task_new_del_zone( xfrd->nsd->task[xfrd->nsd->mytask]
					                 , xfrd->last_task
							 , dname);
					xfrd_set_reload_now(xfrd);
					if(zone_is_slave(zopt)) {
						xfrd_del_slave_zone(xfrd, dname);
					}
					xfrd_del_notify(xfrd, dname);
#ifdef MULTIPLE_CATALOG_CONSUMER_ZONES
					if(zone_is_catalog_consumer(zopt)) {
						xfrd_deinit_catalog_consumer_zone(xfrd, dname);
					}
#endif
					/* It is a catalog consumer member,
					 * so no need to check if it was a
					 * catalog producer member zone to 
					 * delete and add
					 */
					zopt->pattern = pattern;
					task_new_add_zone(xfrd->nsd->task[xfrd->nsd->mytask],
						xfrd->last_task, zopt->name,
						pattern->pname,
						getzonestatid(xfrd->nsd->options, zopt));
					zonestat_inc_ifneeded(xfrd);
					xfrd_set_reload_now(xfrd);
#ifdef MULTIPLE_CATALOG_CONSUMER_ZONES
					if(zone_is_catalog_consumer(zopt)) {
						xfrd_init_catalog_consumer_zone(xfrd, zopt);
					}
#endif
					init_notify_send(xfrd->notify_zones, xfrd->region, zopt);
					if(zone_is_slave(zopt)) {
						xfrd_init_slave_zone(xfrd, zopt);
					}
				}
				next_member_ptr = &(*next_member_ptr)->next;
				continue;
			}
			/* member_id is not in the current catalog member zone
			 * list, so it must be added
			 */
			assert(*next_member_ptr == NULL || cmp < 0);
		}
		/* See if the zone already exists */
		zopt = zone_options_find(xfrd->nsd->options,
				domain_dname(member_domain));
		if (zopt) {
			/* Produce warning if zopt is from other catalog.
			 * Give debug message if zopt is not from this catalog.
			 */
			DEBUG(DEBUG_XFRD,1, (LOG_INFO, "Cannot add catalog "
				"member zone %s (from %s): "
				"zone already exists",
				member_domain_str, domain_to_string(member_id)));
			continue;
		}
		/* Add member zone if not already there */
		cmz =  catalog_member_zone_create(xfrd->nsd->options->region);
		cmz->options.name = region_strdup(xfrd->nsd->options->region,
				member_domain_str);
		cmz->options.pattern = pattern;
		if (!nsd_options_insert_zone(xfrd->nsd->options, &cmz->options)) {
	                log_msg(LOG_ERR, "bad domain name or duplicate zone "
				"'%s' pattern %s", member_domain_str, pattern->pname);
			zone_options_delete(xfrd->nsd->options, &cmz->options);
			continue;
		}
		cmz->member_id = dname_copy( xfrd->nsd->options->region
		                           , domain_dname(member_id));
		/* Insert into the double linked list */
		cmz->next = *next_member_ptr;
		if (cmz->next) {
			cmz->next->prev_next_ptr = &cmz->next;
		}
		cmz->prev_next_ptr = next_member_ptr;
		*next_member_ptr = cmz;
		next_member_ptr = &cmz->next;
		/* make addzone task and schedule reload */
        	task_new_add_zone(xfrd->nsd->task[xfrd->nsd->mytask],
                	xfrd->last_task, member_domain_str,
			pattern->pname,
                	getzonestatid(xfrd->nsd->options, &cmz->options));
		zonestat_inc_ifneeded(xfrd);
		xfrd_set_reload_now(xfrd);
#ifdef MULTIPLE_CATALOG_CONSUMER_ZONES
		/* add to xfrd - catalog consumer zones */
		if(zone_is_catalog_consumer(&cmz->options)) {
			xfrd_init_catalog_consumer_zone(xfrd, &cmz->options);
		}
#endif
		/* add to xfrd - notify (for master and slaves) */
		init_notify_send(xfrd->notify_zones, xfrd->region, &cmz->options);
		/* add to xfrd - slave */
		if(zone_is_slave(&cmz->options)) {
			xfrd_init_slave_zone(xfrd, &cmz->options);
		}
		DEBUG(DEBUG_XFRD,1, (LOG_INFO, "Added catalog "
			"member zone %s (from %s)",
			member_domain_str, domain_to_string(member_id)));
	}
	while (*next_member_ptr) {
		/* Any current catalog member zones remaining, don't have an
		 * member_id in the catalog anymore, so should be deleted too.
		 */
		catalog_del_member_zone(*next_member_ptr);
	}
#ifndef NDEBUG
	for ( cmz = catz->member_zones, i = 0
	    ; cmz ; i++, cmz = cmz->next) {
		DEBUG(DEBUG_XFRD,1, (LOG_INFO, "Catalog member %.2zu: %s = %s",
		      i, dname_to_string(cmz->member_id, NULL),
		      cmz->options.name));
	}
#endif
	make_catalog_consumer_valid(catz, 0);
}

static void
xfrd_process_soa_info_task(struct task_list_d* task)
{
	xfrd_soa_type soa;
	xfrd_soa_type* soa_ptr = &soa;
	xfrd_zone_type* zone;
	struct xfrd_catalog_producer_zone* producer_zone;
	xfrd_xfr_type* xfr;
	xfrd_xfr_type* prev_xfr;
	enum soainfo_hint hint;
#ifndef NDEBUG
	time_t before;
#endif
	time_t acquired = 0;
	DEBUG(DEBUG_IPC,1, (LOG_INFO, "xfrd: process SOAINFO %s",
		dname_to_string(task->zname, 0)));
	zone = (xfrd_zone_type*)rbtree_search(xfrd->zones, task->zname);
	hint = (enum soainfo_hint)task->yesno;
	if(task->size <= sizeof(struct task_list_d)+dname_total_size(
		task->zname)+sizeof(uint32_t)*6 + sizeof(uint8_t)*2) {
		DEBUG(DEBUG_IPC,1, (LOG_INFO, "SOAINFO for %s %s zone",
			dname_to_string(task->zname,0),
			hint == soainfo_bad ? "kept" : "lost"));
		soa_ptr = NULL;
		/* discard all updates */
#ifndef NDEBUG
		before = xfrd_time();
#endif
	} else {
		uint8_t* p = (uint8_t*)task->zname + dname_total_size(
			task->zname);
		/* read the soa info */
		memset(&soa, 0, sizeof(soa));
		/* left out type, klass, count for speed */
		soa.type = htons(TYPE_SOA);
		soa.klass = htons(CLASS_IN);
		memmove(&soa.ttl, p, sizeof(uint32_t));
		p += sizeof(uint32_t);
		soa.rdata_count = htons(7);
		memmove(soa.prim_ns, p, sizeof(uint8_t));
		p += sizeof(uint8_t);
		memmove(soa.prim_ns+1, p, soa.prim_ns[0]);
		p += soa.prim_ns[0];
		memmove(soa.email, p, sizeof(uint8_t));
		p += sizeof(uint8_t);
		memmove(soa.email+1, p, soa.email[0]);
		p += soa.email[0];
		memmove(&soa.serial, p, sizeof(uint32_t));
		p += sizeof(uint32_t);
		memmove(&soa.refresh, p, sizeof(uint32_t));
		p += sizeof(uint32_t);
		memmove(&soa.retry, p, sizeof(uint32_t));
		p += sizeof(uint32_t);
		memmove(&soa.expire, p, sizeof(uint32_t));
		p += sizeof(uint32_t);
		memmove(&soa.minimum, p, sizeof(uint32_t));
		/* p += sizeof(uint32_t); if we wanted to read further */
		DEBUG(DEBUG_IPC,1, (LOG_INFO, "SOAINFO for %s %u",
			dname_to_string(task->zname,0),
			(unsigned)ntohl(soa.serial)));
		/* discard all updates received before initial reload unless
		   reload was successful */
#ifndef NDEBUG
		before = xfrd->reload_cmd_first_sent;
#endif
	}

<<<<<<< HEAD
	if(zone) 
		; /* pass */

	else if((producer_zone = (struct xfrd_catalog_producer_zone*)
			rbtree_search(xfrd->catalog_producer_zones, task->zname))) {
		struct xfrd_producer_xfr* pxfr, *next_pxfr;

		DEBUG(DEBUG_IPC,1, (LOG_INFO, "Zone %s is catalog producer",
			dname_to_string(task->zname,0)));

		if(hint != soainfo_ok)
			producer_zone->axfr = 1;

		for(pxfr = producer_zone->latest_pxfr; pxfr; pxfr = next_pxfr) {
			next_pxfr = pxfr->next;

			DEBUG(DEBUG_IPC,1, (LOG_INFO, "pxfr for zone %s for serial %u",
				dname_to_string(task->zname,0), pxfr->serial));
			
			if(hint != soainfo_ok)
				; /* pass */
			else if(!soa_ptr || soa_ptr->serial != htonl(pxfr->serial))
				continue;

			else if(xfrd->reload_failed) {
				DEBUG(DEBUG_IPC, 1,
					(LOG_INFO, "xfrd: zone %s mark update "
					           "to serial %u verified",
					           producer_zone->options->name,
					           pxfr->serial));
				diff_update_commit(
					producer_zone->options->name,
					DIFF_VERIFIED, xfrd->nsd,
					pxfr->xfrfilenumber);
				return;
			}
			DEBUG(DEBUG_IPC, 1,
				(LOG_INFO, "xfrd: zone %s delete update to "
				 "serial %u", producer_zone->options->name,
				 pxfr->serial));
			xfrd_unlink_xfrfile(xfrd->nsd, pxfr->xfrfilenumber);
			if((*pxfr->prev_next_ptr = pxfr->next))
				pxfr->next->prev_next_ptr = pxfr->prev_next_ptr;
			region_recycle(xfrd->region, pxfr, sizeof(*pxfr));
		}
		return;
	} else {
		DEBUG(DEBUG_IPC,1, (LOG_INFO, "xfrd: zone %s master zone updated",
=======
	if(!zone) {
		DEBUG(DEBUG_IPC,1, (LOG_INFO, "xfrd: zone %s primary zone updated",
>>>>>>> eb058c79
			dname_to_string(task->zname,0)));
		notify_handle_master_zone_soainfo(xfrd->notify_zones,
			task->zname, soa_ptr);
		return;
	}

	/* soainfo_gone and soainfo_bad are straightforward, delete all updates
	   that were transfered, i.e. acquired != 0. soainfo_ok is more
	   complicated as it is possible that there are subsequent corrupt or
	   inconsistent updates */
	for(xfr = zone->latest_xfr; xfr; xfr = prev_xfr) {
		prev_xfr = xfr->prev;
		/* skip incomplete updates */
		if(!xfr->acquired) {
			continue;
		}
		if(hint == soainfo_ok) {
			/* skip non-queued updates */
			if(!xfr->sent)
				continue;
			assert(xfr->acquired <= before);
			/* skip non-applied updates */
			if(!soa_ptr ||
			    soa_ptr->serial != htonl(xfr->msg_new_serial))
				continue;
			/* updates are applied in-order, acquired time of
			   most-recent update is used as baseline */
			if(!acquired) {
				acquired = xfr->acquired;
			}
			if(xfrd->reload_failed) {
				DEBUG(DEBUG_IPC, 1,
					(LOG_INFO, "xfrd: zone %s mark update "
					           "to serial %u verified",
					           zone->apex_str,
					           xfr->msg_new_serial));
				diff_update_commit(
					zone->apex_str, DIFF_VERIFIED,
					xfrd->nsd, xfr->xfrfilenumber);
				return;
			}
		}
		DEBUG(DEBUG_IPC, 1,
			(LOG_INFO, "xfrd: zone %s delete update to serial %u",
			           zone->apex_str,
			           xfr->msg_new_serial));
		xfrd_delete_zone_xfr(zone, xfr);
	}

	/* update zone state */
	switch(hint) {
	case soainfo_bad:
		/* "rollback" on-disk soa information */
		zone->soa_disk_acquired = zone->soa_nsd_acquired;
		zone->soa_disk = zone->soa_nsd;

		if(xfrd_time() - zone->soa_disk_acquired
			>= (time_t)ntohl(zone->soa_disk.expire))
		{
			/* zone expired */
			xfrd_set_zone_state(zone, xfrd_zone_expired);
		}
		/* do not refresh right away, like with corrupt or inconsistent
		   updates, because the zone is likely not fixed on the primary
		   yet. an immediate refresh can therefore potentially trigger
		   an update loop */
		xfrd_set_timer_retry(zone);

		if(zone->soa_notified_acquired != 0 &&
			(zone->soa_notified.serial == 0 ||
			 compare_serial(ntohl(zone->soa_disk.serial),
			                ntohl(zone->soa_notified.serial)) >= 0))
		{	/* read was in response to this notification */
			zone->soa_notified_acquired = 0;
		}
		if(zone->soa_notified_acquired && zone->state == xfrd_zone_ok)
		{
			/* refresh because of notification */
			xfrd_set_zone_state(zone, xfrd_zone_refreshing);
			xfrd_set_refresh_now(zone);
		}
		break;
	case soainfo_ok:
		if(xfrd->reload_failed)
			break;
		/* fall through */
	case soainfo_gone:
		xfrd_handle_incoming_soa(zone, soa_ptr, acquired);
		break;
	}
}

static void
xfrd_receive_soa(int socket, int shortsoa)
{
	sig_atomic_t cmd;
	struct udb_base* xtask = xfrd->nsd->task[xfrd->nsd->mytask];
	udb_ptr last_task, t;
	xfrd_zone_type* zone;

	if(!shortsoa) {
		/* put all expired zones into mytask */
		udb_ptr_init(&last_task, xtask);
		RBTREE_FOR(zone, xfrd_zone_type*, xfrd->zones) {
			if(zone->state == xfrd_zone_expired) {
				task_new_expire(xtask, &last_task, zone->apex, 1);
			}
		}
		udb_ptr_unlink(&last_task, xtask);
	
		/* send RELOAD to main to give it this tasklist */
		task_process_sync(xtask);
		cmd = NSD_RELOAD;
		if(!write_socket(socket, &cmd,  sizeof(cmd))) {
			log_msg(LOG_ERR, "problems sending reload xfrdtomain: %s",
				strerror(errno));
		}
	}

	/* receive RELOAD_DONE to get SOAINFO tasklist */
	if(block_read(&nsd, socket, &cmd, sizeof(cmd), -1) != sizeof(cmd) ||
		cmd != NSD_RELOAD_DONE) {
		if(nsd.signal_hint_shutdown)
			return;
		log_msg(LOG_ERR, "did not get start signal from main");
		exit(1);
	}
	if(block_read(NULL, socket, &xfrd->reload_pid, sizeof(pid_t), -1)
		!= sizeof(pid_t)) {
		log_msg(LOG_ERR, "xfrd cannot get reload_pid");
	}

	/* process tasklist (SOAINFO data) */
	udb_ptr_unlink(xfrd->last_task, xtask);
	/* if shortsoa: then use my own taskdb that nsdparent filled */
	if(!shortsoa)
		xfrd->nsd->mytask = 1 - xfrd->nsd->mytask;
	xtask = xfrd->nsd->task[xfrd->nsd->mytask];
	task_remap(xtask);
	udb_ptr_new(&t, xtask, udb_base_get_userdata(xtask));
	while(!udb_ptr_is_null(&t)) {
		xfrd_process_soa_info_task(TASKLIST(&t));
	 	udb_ptr_set_rptr(&t, xtask, &TASKLIST(&t)->next);
	}
	udb_ptr_unlink(&t, xtask);
	task_clear(xtask);
	udb_ptr_init(xfrd->last_task, xfrd->nsd->task[xfrd->nsd->mytask]);

	if(!shortsoa) {
		/* receive RELOAD_DONE that signals the other tasklist is
		 * empty, and thus xfrd can operate (can call reload and swap
		 * to the other, empty, tasklist) */
		if(block_read(NULL, socket, &cmd, sizeof(cmd), -1) !=
			sizeof(cmd) ||
			cmd != NSD_RELOAD_DONE) {
			log_msg(LOG_ERR, "did not get start signal 2 from "
				"main");
			exit(1);
		}
	} else {
		/* for shortsoa version, do expire later */
		/* if expire notifications, put in my task and
		 * schedule a reload to make sure they are processed */
		RBTREE_FOR(zone, xfrd_zone_type*, xfrd->zones) {
			if(zone->state == xfrd_zone_expired) {
				xfrd_send_expire_notification(zone);
			}
		}
	}
}

void
xfrd_reopen_logfile(void)
{
	if (xfrd->nsd->file_rotation_ok)
		log_reopen(xfrd->nsd->log_filename, 0);
}

void
xfrd_deactivate_zone(xfrd_zone_type* z)
{
	if(z->is_activated) {
		/* delete from activated list */
		if(z->activated_prev)
			z->activated_prev->activated_next = z->activated_next;
		else	xfrd->activated_first = z->activated_next;
		if(z->activated_next)
			z->activated_next->activated_prev = z->activated_prev;
		z->is_activated = 0;
	}
}

void
xfrd_del_slave_zone(xfrd_state_type* xfrd, const dname_type* dname)
{
	xfrd_zone_type* z = (xfrd_zone_type*)rbtree_delete(xfrd->zones, dname);
	if(!z) return;
	
	/* io */
	if(z->tcp_waiting) {
		/* delete from tcp waiting list */
		if(z->tcp_waiting_prev)
			z->tcp_waiting_prev->tcp_waiting_next =
				z->tcp_waiting_next;
		else xfrd->tcp_set->tcp_waiting_first = z->tcp_waiting_next;
		if(z->tcp_waiting_next)
			z->tcp_waiting_next->tcp_waiting_prev =
				z->tcp_waiting_prev;
		else xfrd->tcp_set->tcp_waiting_last = z->tcp_waiting_prev;
		z->tcp_waiting = 0;
	}
	if(z->udp_waiting) {
		/* delete from udp waiting list */
		if(z->udp_waiting_prev)
			z->udp_waiting_prev->udp_waiting_next =
				z->udp_waiting_next;
		else	xfrd->udp_waiting_first = z->udp_waiting_next;
		if(z->udp_waiting_next)
			z->udp_waiting_next->udp_waiting_prev =
				z->udp_waiting_prev;
		else	xfrd->udp_waiting_last = z->udp_waiting_prev;
		z->udp_waiting = 0;
	}
	xfrd_deactivate_zone(z);
	if(z->tcp_conn != -1) {
		xfrd_tcp_release(xfrd->tcp_set, z);
	} else if(z->zone_handler.ev_fd != -1 && z->event_added) {
		xfrd_udp_release(z);
	} else if(z->event_added)
		event_del(&z->zone_handler);

	while(z->latest_xfr) xfrd_delete_zone_xfr(z, z->latest_xfr);

	/* z->dname is recycled when the zone_options is removed */
	region_recycle(xfrd->region, z, sizeof(*z));
}

void
xfrd_free_namedb(struct nsd* nsd)
{
	namedb_close(nsd->db);
	nsd->db = 0;
}

static void
xfrd_set_timer_refresh(xfrd_zone_type* zone)
{
	time_t set_refresh;
	time_t set_expire;
	time_t set;
	if(zone->soa_disk_acquired == 0 || zone->state != xfrd_zone_ok) {
		xfrd_set_timer_retry(zone);
		return;
	}
	/* refresh or expire timeout, whichever is earlier */
	set_refresh = bound_soa_disk_refresh(zone);
	set_expire  = bound_soa_disk_expire(zone);
	set = zone->soa_disk_acquired + ( set_refresh < set_expire
	                                ? set_refresh : set_expire );

	/* set point in time to period for xfrd_set_timer() */
	xfrd_set_timer(zone, within_refresh_bounds(zone,
		  set > xfrd_time()
		? set - xfrd_time() : XFRD_LOWERBOUND_REFRESH));
}

static void
xfrd_set_timer_retry(xfrd_zone_type* zone)
{
	time_t set_retry;
	time_t set_expire;
	int mult;
	/* perform exponential backoff in all the cases */
	if(zone->fresh_xfr_timeout == 0)
		zone->fresh_xfr_timeout = XFRD_TRANSFER_TIMEOUT_START;
	else {
		/* exponential backoff - some master data in zones is paid-for
		   but non-working, and will not get fixed. */
		zone->fresh_xfr_timeout *= 2;
		if(zone->fresh_xfr_timeout > XFRD_TRANSFER_TIMEOUT_MAX)
			zone->fresh_xfr_timeout = XFRD_TRANSFER_TIMEOUT_MAX;
	}
	/* exponential backoff multiplier, starts at 1, backs off */
	mult = zone->fresh_xfr_timeout / XFRD_TRANSFER_TIMEOUT_START;
	if(mult == 0) mult = 1;

	/* set timer for next retry or expire timeout if earlier. */
	if(zone->soa_disk_acquired == 0) {
		/* if no information, use reasonable timeout
		 * within configured and defined bounds
		 */
		xfrd_set_timer(zone,
			within_retry_bounds(zone, zone->fresh_xfr_timeout
				+ random_generate(zone->fresh_xfr_timeout)));
		return;
	}
	/* exponential backoff within configured and defined bounds */
	set_retry = within_retry_bounds(zone,
			ntohl(zone->soa_disk.retry) * mult);
	if(zone->state == xfrd_zone_expired) {
		xfrd_set_timer(zone, set_retry);
		return;
	}
	/* retry or expire timeout, whichever is earlier */
	set_expire = zone->soa_disk_acquired + bound_soa_disk_expire(zone);
	if(xfrd_time() + set_retry < set_expire) {
		xfrd_set_timer(zone, set_retry);
		return;
	}
	/* Not expired, but next retry will be > than expire timeout.
	 * Retry when the expire timeout runs out.
	 * set_expire is below retry upper bounds (if statement above),
	 * but not necessarily above lower bounds,
	 * so use within_retry_bounds() again.
	 */
	xfrd_set_timer(zone, within_retry_bounds(zone,
		  set_expire > xfrd_time()
		? set_expire - xfrd_time() : XFRD_LOWERBOUND_RETRY));
}

void
xfrd_handle_zone(int ATTR_UNUSED(fd), short event, void* arg)
{
	xfrd_zone_type* zone = (xfrd_zone_type*)arg;

	if(zone->tcp_conn != -1) {
		if(event == 0) /* activated, but already in TCP, nothing to do*/
			return;
		/* busy in tcp transaction: an internal error */
		DEBUG(DEBUG_XFRD,1, (LOG_INFO, "xfrd: zone %s event tcp", zone->apex_str));
		xfrd_tcp_release(xfrd->tcp_set, zone);
		/* continue to retry; as if a timeout happened */
		event = EV_TIMEOUT;
	}

	if((event & EV_READ)) {
		/* busy in udp transaction */
		DEBUG(DEBUG_XFRD,1, (LOG_INFO, "xfrd: zone %s event udp read", zone->apex_str));
		xfrd_udp_read(zone);
		return;
	}

	/* timeout */
	DEBUG(DEBUG_XFRD,1, (LOG_INFO, "xfrd: zone %s timeout", zone->apex_str));
	if(zone->zone_handler.ev_fd != -1 && zone->event_added &&
		(event & EV_TIMEOUT)) {
		assert(zone->tcp_conn == -1);
		xfrd_udp_release(zone);
	}

	if(zone->tcp_waiting) {
		DEBUG(DEBUG_XFRD,1, (LOG_ERR, "xfrd: zone %s skips retry, TCP connections full",
			zone->apex_str));
		xfrd_unset_timer(zone);
		return;
	}
	if(zone->udp_waiting) {
		DEBUG(DEBUG_XFRD,1, (LOG_ERR, "xfrd: zone %s skips retry, UDP connections full",
			zone->apex_str));
		xfrd_unset_timer(zone);
		return;
	}

	if(zone->soa_disk_acquired)
	{
		if (zone->state != xfrd_zone_expired &&
			xfrd_time() >= zone->soa_disk_acquired
					+ bound_soa_disk_expire(zone)) {
			/* zone expired */
			log_msg(LOG_ERR, "xfrd: zone %s has expired", zone->apex_str);
			xfrd_set_zone_state(zone, xfrd_zone_expired);
		}
		else if(zone->state == xfrd_zone_ok &&
			xfrd_time() >= zone->soa_disk_acquired
			               + bound_soa_disk_refresh(zone)) {
			/* zone goes to refreshing state. */
			DEBUG(DEBUG_XFRD,1, (LOG_INFO, "xfrd: zone %s is refreshing", zone->apex_str));
			xfrd_set_zone_state(zone, xfrd_zone_refreshing);
		}
	}

	/* only make a new request if no request is running (UDPorTCP) */
	if(zone->zone_handler.ev_fd == -1 && zone->tcp_conn == -1) {
		/* make a new request */
		xfrd_make_request(zone);
	}
}

void
xfrd_make_request(xfrd_zone_type* zone)
{
	if(zone->next_master != -1) {
		/* we are told to use this next master */
		DEBUG(DEBUG_XFRD,1, (LOG_INFO,
			"xfrd zone %s use primary %i",
			zone->apex_str, zone->next_master));
		zone->master_num = zone->next_master;
		zone->master = acl_find_num(zone->zone_options->pattern->
			request_xfr, zone->master_num);
		/* if there is no next master, fallback to use the first one */
		if(!zone->master) {
			zone->master = zone->zone_options->pattern->request_xfr;
			zone->master_num = 0;
		}
		/* fallback to cycle master */
		zone->next_master = -1;
		zone->round_num = 0; /* fresh set of retries after notify */
	} else {
		/* cycle master */

		if(zone->round_num != -1 && zone->master && zone->master->next)
		{
			/* try the next master */
			zone->master = zone->master->next;
			zone->master_num++;
		} else {
			/* start a new round */
			zone->master = zone->zone_options->pattern->request_xfr;
			zone->master_num = 0;
			zone->round_num++;
		}
		if(zone->round_num >= XFRD_MAX_ROUNDS) {
			/* tried all servers that many times, wait */
			zone->round_num = -1;
			xfrd_set_timer_retry(zone);
			DEBUG(DEBUG_XFRD,1, (LOG_INFO,
				"xfrd zone %s makereq wait_retry, rd %d mr %d nx %d",
				zone->apex_str, zone->round_num, zone->master_num, zone->next_master));
                       zone->multi_master_first_master = -1;
                       return;
               }
	}

	/* multi-master-check */
	if(zone->zone_options->pattern->multi_primary_check) {
		if(zone->multi_master_first_master == zone->master_num &&
			zone->round_num > 0 &&
			zone->state != xfrd_zone_expired) {
			/* tried all servers and update zone */
			if(zone->multi_master_update_check >= 0) {
				VERBOSITY(2, (LOG_INFO, "xfrd: multi primary "
					"check: zone %s completed transfers",
					zone->apex_str));
			}
			zone->round_num = -1; /* next try start anew */
			zone->multi_master_first_master = -1;
			xfrd_set_timer_refresh(zone);
			return;
		}
		if(zone->multi_master_first_master < 0) {
			zone->multi_master_first_master = zone->master_num;
			zone->multi_master_update_check = -1;
		}
	}

	/* cache ixfr_disabled only for XFRD_NO_IXFR_CACHE time */
	if (zone->master->ixfr_disabled &&
	   (zone->master->ixfr_disabled + XFRD_NO_IXFR_CACHE) <= time(NULL)) {
		DEBUG(DEBUG_XFRD,1, (LOG_INFO, "clear negative caching ixfr "
						"disabled for primary %s num "
						"%d ",
			zone->master->ip_address_spec, zone->master_num));
		zone->master->ixfr_disabled = 0;
	}

	DEBUG(DEBUG_XFRD,1, (LOG_INFO, "xfrd zone %s make request round %d mr %d nx %d",
		zone->apex_str, zone->round_num, zone->master_num, zone->next_master));
	/* perform xfr request */
	if (!zone->master->use_axfr_only && zone->soa_disk_acquired > 0 &&
		!zone->master->ixfr_disabled) {

		if (zone->master->allow_udp) {
			xfrd_set_timer(zone, XFRD_UDP_TIMEOUT);
			xfrd_udp_obtain(zone);
		}
		else { /* doing 3 rounds of IXFR/TCP might not be useful */
			xfrd_set_timer(zone, xfrd->tcp_set->tcp_timeout);
			xfrd_tcp_obtain(xfrd->tcp_set, zone);
		}
	}
	else if (zone->master->use_axfr_only || zone->soa_disk_acquired <= 0) {
		xfrd_set_timer(zone, xfrd->tcp_set->tcp_timeout);
		xfrd_tcp_obtain(xfrd->tcp_set, zone);
	}
	else if (zone->master->ixfr_disabled) {
		if (zone->zone_options->pattern->allow_axfr_fallback) {
			xfrd_set_timer(zone, xfrd->tcp_set->tcp_timeout);
			xfrd_tcp_obtain(xfrd->tcp_set, zone);
		} else {
			DEBUG(DEBUG_XFRD,1, (LOG_INFO, "xfrd zone %s axfr "
				"fallback not allowed, skipping primary %s.",
				zone->apex_str, zone->master->ip_address_spec));
		}
	}
}

static void
xfrd_udp_obtain(xfrd_zone_type* zone)
{
	assert(zone->udp_waiting == 0);
	if(zone->tcp_conn != -1) {
		/* no tcp and udp at the same time */
		xfrd_tcp_release(xfrd->tcp_set, zone);
	}
	if(xfrd->udp_use_num < XFRD_MAX_UDP) {
		int fd;
		xfrd->udp_use_num++;
		fd = xfrd_send_ixfr_request_udp(zone);
		if(fd == -1)
			xfrd->udp_use_num--;
		else {
			if(zone->event_added)
				event_del(&zone->zone_handler);
			memset(&zone->zone_handler, 0,
				sizeof(zone->zone_handler));
			event_set(&zone->zone_handler, fd,
				EV_PERSIST|EV_READ|EV_TIMEOUT,
				xfrd_handle_zone, zone);
			if(event_base_set(xfrd->event_base, &zone->zone_handler) != 0)
				log_msg(LOG_ERR, "xfrd udp: event_base_set failed");
			if(event_add(&zone->zone_handler, &zone->timeout) != 0)
				log_msg(LOG_ERR, "xfrd udp: event_add failed");
			zone->zone_handler_flags=EV_PERSIST|EV_READ|EV_TIMEOUT;
			zone->event_added = 1;
		}
		return;
	}
	/* queue the zone as last */
	zone->udp_waiting = 1;
	zone->udp_waiting_next = NULL;
	zone->udp_waiting_prev = xfrd->udp_waiting_last;
	if(!xfrd->udp_waiting_first)
		xfrd->udp_waiting_first = zone;
	if(xfrd->udp_waiting_last)
		xfrd->udp_waiting_last->udp_waiting_next = zone;
	xfrd->udp_waiting_last = zone;
	xfrd_unset_timer(zone);
}

time_t
xfrd_time()
{
	if(!xfrd->got_time) {
		xfrd->current_time = time(0);
		xfrd->got_time = 1;
	}
	return xfrd->current_time;
}

void
xfrd_copy_soa(xfrd_soa_type* soa, rr_type* rr)
{
	const uint8_t* rr_ns_wire = dname_name(domain_dname(rdata_atom_domain(rr->rdatas[0])));
	uint8_t rr_ns_len = domain_dname(rdata_atom_domain(rr->rdatas[0]))->name_size;
	const uint8_t* rr_em_wire = dname_name(domain_dname(rdata_atom_domain(rr->rdatas[1])));
	uint8_t rr_em_len = domain_dname(rdata_atom_domain(rr->rdatas[1]))->name_size;

	if(rr->type != TYPE_SOA || rr->rdata_count != 7) {
		log_msg(LOG_ERR, "xfrd: copy_soa called with bad rr, type %d rrs %u.",
			rr->type, rr->rdata_count);
		return;
	}
	DEBUG(DEBUG_XFRD,1, (LOG_INFO, "xfrd: copy_soa rr, type %d rrs %u, ttl %u.",
			(int)rr->type, (unsigned)rr->rdata_count, (unsigned)rr->ttl));
	soa->type = htons(rr->type);
	soa->klass = htons(rr->klass);
	soa->ttl = htonl(rr->ttl);
	soa->rdata_count = htons(rr->rdata_count);

	/* copy dnames */
	soa->prim_ns[0] = rr_ns_len;
	memcpy(soa->prim_ns+1, rr_ns_wire, rr_ns_len);
	soa->email[0] = rr_em_len;
	memcpy(soa->email+1, rr_em_wire, rr_em_len);

	/* already in network format */
	memcpy(&soa->serial, rdata_atom_data(rr->rdatas[2]), sizeof(uint32_t));
	memcpy(&soa->refresh, rdata_atom_data(rr->rdatas[3]), sizeof(uint32_t));
	memcpy(&soa->retry, rdata_atom_data(rr->rdatas[4]), sizeof(uint32_t));
	memcpy(&soa->expire, rdata_atom_data(rr->rdatas[5]), sizeof(uint32_t));
	memcpy(&soa->minimum, rdata_atom_data(rr->rdatas[6]), sizeof(uint32_t));
	DEBUG(DEBUG_XFRD,1, (LOG_INFO,
		"xfrd: copy_soa rr, serial %u refresh %u retry %u expire %u",
		(unsigned)ntohl(soa->serial), (unsigned)ntohl(soa->refresh),
		(unsigned)ntohl(soa->retry), (unsigned)ntohl(soa->expire)));
}

static void
xfrd_set_zone_state(xfrd_zone_type* zone, enum xfrd_zone_state s)
{
	if(s != zone->state) {
		enum xfrd_zone_state old = zone->state;
		zone->state = s;
		if((s == xfrd_zone_expired || old == xfrd_zone_expired)
			&& s!=old) {
			xfrd_send_expire_notification(zone);
		}
	}
}

void
xfrd_set_refresh_now(xfrd_zone_type* zone)
{
	DEBUG(DEBUG_XFRD,1, (LOG_INFO, "xfrd zone %s is activated, state %d",
		zone->apex_str, zone->state));
	if(!zone->is_activated) {
		/* push onto list */
		zone->activated_prev = 0;
		zone->activated_next = xfrd->activated_first;
		if(xfrd->activated_first)
			xfrd->activated_first->activated_prev = zone;
		xfrd->activated_first = zone;
		zone->is_activated = 1;
	}
}

void
xfrd_unset_timer(xfrd_zone_type* zone)
{
	assert(zone->zone_handler.ev_fd == -1);
	if(zone->event_added)
		event_del(&zone->zone_handler);
	zone->zone_handler_flags = 0;
	zone->event_added = 0;
}

void
xfrd_set_timer(xfrd_zone_type* zone, time_t t)
{
	int fd = zone->zone_handler.ev_fd;
	int fl = ((fd == -1)?EV_TIMEOUT:zone->zone_handler_flags);
	if(t > XFRD_TRANSFER_TIMEOUT_MAX)
		t = XFRD_TRANSFER_TIMEOUT_MAX;
	/* randomize the time, within 90%-100% of original */
	/* not later so zones cannot expire too late */
	/* only for times far in the future */
	if(t > 10) {
		time_t base = t*9/10;
		t = base + random_generate(t-base);
	}

	/* keep existing flags and fd, but re-add with timeout */
	if(zone->event_added)
		event_del(&zone->zone_handler);
	else	fd = -1;
	zone->timeout.tv_sec = t;
	zone->timeout.tv_usec = 0;
	memset(&zone->zone_handler, 0, sizeof(zone->zone_handler));
	event_set(&zone->zone_handler, fd, fl, xfrd_handle_zone, zone);
	if(event_base_set(xfrd->event_base, &zone->zone_handler) != 0)
		log_msg(LOG_ERR, "xfrd timer: event_base_set failed");
	if(event_add(&zone->zone_handler, &zone->timeout) != 0)
		log_msg(LOG_ERR, "xfrd timer: event_add failed");
	zone->zone_handler_flags = fl;
	zone->event_added = 1;
}

void
xfrd_handle_incoming_soa(xfrd_zone_type* zone,
	xfrd_soa_type* soa, time_t acquired)
{
	time_t seconds_since_acquired;
	if(soa == NULL) {
		/* nsd no longer has a zone in memory */
		zone->soa_nsd_acquired = 0;
		zone->soa_disk_acquired = 0;
		xfrd_set_zone_state(zone, xfrd_zone_refreshing);
		xfrd_set_refresh_now(zone);
		return;
	}
	if(zone->soa_nsd_acquired && soa->serial == zone->soa_nsd.serial)
		return;

	if(zone->soa_disk_acquired) {
		int cmp = compare_serial(ntohl(soa->serial), ntohl(zone->soa_disk.serial));

		/* soa is from an update if serial equals soa_disk.serial or
		   serial is less than soa_disk.serial and the acquired time is
		   before the reload was first requested */
		if(!((cmp == 0) || (cmp < 0 && acquired != 0))) {
			goto zonefile;
		}

		/* acquired time of an update may not match time registered in
		   in soa_disk_acquired as a refresh indicating the current
		   serial may have occurred before the reload finished */
		if(cmp == 0) {
			acquired = zone->soa_disk_acquired;
		}

		/* soa in disk has been loaded in memory */
		{
			uint32_t soa_serial, soa_nsd_serial;
			soa_serial = ntohl(soa->serial);
			soa_nsd_serial = ntohl(zone->soa_nsd.serial);
			if (compare_serial(soa_serial, soa_nsd_serial) > 0)
				log_msg(LOG_INFO, "zone %s serial %"PRIu32" is updated to %"PRIu32,
					zone->apex_str, soa_nsd_serial, soa_serial);
			else
				log_msg(LOG_INFO, "zone %s serial is updated to %"PRIu32,
					zone->apex_str, soa_serial);
		}
		zone->soa_nsd = *soa;
		zone->soa_nsd_acquired = acquired;
		xfrd->write_zonefile_needed = 1;
		seconds_since_acquired =
			  xfrd_time() > zone->soa_disk_acquired
			? xfrd_time() - zone->soa_disk_acquired : 0;

		if(seconds_since_acquired < bound_soa_disk_refresh(zone))
		{
			xfrd_set_zone_state(zone, xfrd_zone_ok);
		}

		/* update refresh timers based on disk soa, unless there are
		   pending updates. i.e. serial != soa_disk.serial */
		if (cmp == 0) {
			/* reset exponential backoff, we got a normal timer now */
			zone->fresh_xfr_timeout = 0;
			if(seconds_since_acquired < bound_soa_disk_refresh(zone))
			{
				/* zone ok, wait for refresh time */
				zone->round_num = -1;
				xfrd_set_timer_refresh(zone);
			} else if(seconds_since_acquired < bound_soa_disk_expire(zone))
			{
				/* zone refreshing */
				xfrd_set_zone_state(zone, xfrd_zone_refreshing);
				xfrd_set_refresh_now(zone);
			}
			if(seconds_since_acquired >= bound_soa_disk_expire(zone))
			{
				/* zone expired */
				xfrd_set_zone_state(zone, xfrd_zone_expired);
				xfrd_set_refresh_now(zone);
			}

			if(zone->soa_notified_acquired != 0 &&
				(zone->soa_notified.serial == 0 ||
				 compare_serial(ntohl(zone->soa_disk.serial),
				                ntohl(zone->soa_notified.serial)) >= 0))
			{	/* read was in response to this notification */
				zone->soa_notified_acquired = 0;
			}
			if(zone->soa_notified_acquired && zone->state == xfrd_zone_ok)
			{
				/* refresh because of notification */
				xfrd_set_zone_state(zone, xfrd_zone_refreshing);
				xfrd_set_refresh_now(zone);
			}
		}
		xfrd_send_notify(xfrd->notify_zones, zone->apex, &zone->soa_nsd);
		return;
	}

zonefile:
	acquired = xfrd_time();
	/* user must have manually provided zone data */
	DEBUG(DEBUG_XFRD,1, (LOG_INFO,
		"xfrd: zone %s serial %u from zonefile. refreshing",
		zone->apex_str, (unsigned)ntohl(soa->serial)));
	zone->soa_nsd = *soa;
	zone->soa_disk = *soa;
	zone->soa_nsd_acquired = acquired;
	zone->soa_disk_acquired = acquired;
	if(zone->soa_notified_acquired != 0 &&
		(zone->soa_notified.serial == 0 ||
	   	compare_serial(ntohl(zone->soa_disk.serial),
			ntohl(zone->soa_notified.serial)) >= 0))
	{	/* user provided in response to this notification */
		zone->soa_notified_acquired = 0;
	}
	xfrd_set_zone_state(zone, xfrd_zone_refreshing);
	xfrd_set_refresh_now(zone);
	xfrd_send_notify(xfrd->notify_zones, zone->apex, &zone->soa_nsd);
}

void
xfrd_send_expire_notification(xfrd_zone_type* zone)
{
	task_new_expire(xfrd->nsd->task[xfrd->nsd->mytask], xfrd->last_task,
		zone->apex, zone->state == xfrd_zone_expired);
	xfrd_set_reload_timeout();
}

int
xfrd_udp_read_packet(buffer_type* packet, int fd, struct sockaddr* src,
	socklen_t* srclen)
{
	ssize_t received;

	/* read the data */
	buffer_clear(packet);
	received = recvfrom(fd, buffer_begin(packet), buffer_remaining(packet),
		0, src, srclen);
	if(received == -1) {
		log_msg(LOG_ERR, "xfrd: recvfrom failed: %s",
			strerror(errno));
		return 0;
	}
	buffer_set_limit(packet, received);
	return 1;
}

void
xfrd_udp_release(xfrd_zone_type* zone)
{
	assert(zone->udp_waiting == 0);
	if(zone->event_added)
		event_del(&zone->zone_handler);
	if(zone->zone_handler.ev_fd != -1) {
		close(zone->zone_handler.ev_fd);
	}
	zone->zone_handler.ev_fd = -1;
	zone->zone_handler_flags = 0;
	zone->event_added = 0;
	/* see if there are waiting zones */
	if(xfrd->udp_use_num == XFRD_MAX_UDP)
	{
		while(xfrd->udp_waiting_first) {
			/* snip off waiting list */
			xfrd_zone_type* wz = xfrd->udp_waiting_first;
			assert(wz->udp_waiting);
			wz->udp_waiting = 0;
			xfrd->udp_waiting_first = wz->udp_waiting_next;
			if(wz->udp_waiting_next)
				wz->udp_waiting_next->udp_waiting_prev = NULL;
			if(xfrd->udp_waiting_last == wz)
				xfrd->udp_waiting_last = NULL;
			/* see if this zone needs udp connection */
			if(wz->tcp_conn == -1) {
				int fd = xfrd_send_ixfr_request_udp(wz);
				if(fd != -1) {
					if(wz->event_added)
						event_del(&wz->zone_handler);
					memset(&wz->zone_handler, 0,
						sizeof(wz->zone_handler));
					event_set(&wz->zone_handler, fd,
						EV_READ|EV_TIMEOUT|EV_PERSIST,
						xfrd_handle_zone, wz);
					if(event_base_set(xfrd->event_base,
						&wz->zone_handler) != 0)
						log_msg(LOG_ERR, "cannot set event_base for ixfr");
					if(event_add(&wz->zone_handler, &wz->timeout) != 0)
						log_msg(LOG_ERR, "cannot add event for ixfr");
					wz->zone_handler_flags = EV_READ|EV_TIMEOUT|EV_PERSIST;
					wz->event_added = 1;
					return;
				} else {
					/* make this zone do something with
					 * this failure to act */
					xfrd_set_refresh_now(wz);
				}
			}
		}
	}
	/* no waiting zones */
	if(xfrd->udp_use_num > 0)
		xfrd->udp_use_num--;
}

/** disable ixfr for master */
void
xfrd_disable_ixfr(xfrd_zone_type* zone)
{
	if(!(zone->master->ixfr_disabled &&
		(zone->master->ixfr_disabled + XFRD_NO_IXFR_CACHE) <= time(NULL))) {
		/* start new round, with IXFR disabled */
		zone->round_num = 0;
		zone->next_master = zone->master_num;
	}
	zone->master->ixfr_disabled = time(NULL);
}

static void
xfrd_udp_read(xfrd_zone_type* zone)
{
	DEBUG(DEBUG_XFRD,1, (LOG_INFO, "xfrd: zone %s read udp data", zone->apex_str));
	if(!xfrd_udp_read_packet(xfrd->packet, zone->zone_handler.ev_fd,
		NULL, NULL)) {
		zone->master->bad_xfr_count++;
		if (zone->master->bad_xfr_count > 2) {
			xfrd_disable_ixfr(zone);
			zone->master->bad_xfr_count = 0;
		}
		/* drop packet */
		xfrd_udp_release(zone);
		/* query next server */
		xfrd_make_request(zone);
		return;
	}
	switch(xfrd_handle_received_xfr_packet(zone, xfrd->packet)) {
		case xfrd_packet_tcp:
			xfrd_set_timer(zone, xfrd->tcp_set->tcp_timeout);
			xfrd_udp_release(zone);
			xfrd_tcp_obtain(xfrd->tcp_set, zone);
			break;
		case xfrd_packet_transfer:
			if(zone->zone_options->pattern->multi_primary_check) {
				xfrd_udp_release(zone);
				xfrd_make_request(zone);
				break;
			}
			/* fallthrough */
		case xfrd_packet_newlease:
			/* nothing more to do */
			assert(zone->round_num == -1);
			xfrd_udp_release(zone);
			break;
		case xfrd_packet_notimpl:
			xfrd_disable_ixfr(zone);
			/* drop packet */
			xfrd_udp_release(zone);
			/* query next server */
			xfrd_make_request(zone);
			break;
		case xfrd_packet_more:
		case xfrd_packet_drop:
			/* drop packet */
			xfrd_udp_release(zone);
			/* query next server */
			xfrd_make_request(zone);
			break;
		case xfrd_packet_bad:
		default:
			zone->master->bad_xfr_count++;
			if (zone->master->bad_xfr_count > 2) {
				xfrd_disable_ixfr(zone);
				zone->master->bad_xfr_count = 0;
			}
			/* drop packet */
			xfrd_udp_release(zone);
			/* query next server */
			xfrd_make_request(zone);
			break;
	}
}

int
xfrd_send_udp(struct acl_options* acl, buffer_type* packet,
	struct acl_options* ifc)
{
#ifdef INET6
	struct sockaddr_storage to;
#else
	struct sockaddr_in to;
#endif /* INET6 */
	int fd, family;

	/* this will set the remote port to acl->port or TCP_PORT */
	socklen_t to_len = xfrd_acl_sockaddr_to(acl, &to);

	/* get the address family of the remote host */
	if(acl->is_ipv6) {
#ifdef INET6
		family = PF_INET6;
#else
		return -1;
#endif /* INET6 */
	} else {
		family = PF_INET;
	}

	fd = socket(family, SOCK_DGRAM, IPPROTO_UDP);
	if(fd == -1) {
		log_msg(LOG_ERR, "xfrd: cannot create udp socket to %s: %s",
			acl->ip_address_spec, strerror(errno));
		return -1;
	}

	/* bind it */
	if (!xfrd_bind_local_interface(fd, ifc, acl, 0)) {
		log_msg(LOG_ERR, "xfrd: cannot bind outgoing interface '%s' to "
				 "udp socket: No matching ip addresses found",
			ifc->ip_address_spec);
		close(fd);
		return -1;
	}

	/* send it (udp) */
	if(sendto(fd,
		buffer_current(packet),
		buffer_remaining(packet), 0,
		(struct sockaddr*)&to, to_len) == -1)
	{
		log_msg(LOG_ERR, "xfrd: sendto %s failed %s",
			acl->ip_address_spec, strerror(errno));
		close(fd);
		return -1;
	}
	return fd;
}

int
xfrd_bind_local_interface(int sockd, struct acl_options* ifc,
	struct acl_options* acl, int tcp)
{
#ifdef SO_LINGER
	struct linger linger = {1, 0};
#endif
	socklen_t frm_len;
#ifdef INET6
	struct sockaddr_storage frm;
#else
	struct sockaddr_in frm;
#endif /* INET6 */
	int ret = 1;

	if (!ifc) /* no outgoing interface set */
		return 1;

	while (ifc) {
		if (ifc->is_ipv6 != acl->is_ipv6) {
			/* check if we have a matching address family */
			ifc = ifc->next;
			continue;
		}

		DEBUG(DEBUG_XFRD,1, (LOG_INFO, "xfrd: bind() %s to %s socket",
			ifc->ip_address_spec, tcp? "tcp":"udp"));
		ret = 0;
		frm_len = xfrd_acl_sockaddr_frm(ifc, &frm);

		if (tcp) {
#ifdef SO_REUSEADDR
			if (setsockopt(sockd, SOL_SOCKET, SO_REUSEADDR, &frm,
				frm_len) < 0) {
				VERBOSITY(2, (LOG_WARNING, "xfrd: setsockopt "
			     "SO_REUSEADDR failed: %s", strerror(errno)));
			}
#else
			VERBOSITY(2, (LOG_WARNING, "xfrd: setsockopt SO_REUSEADDR "
			     "failed: SO_REUSEADDR not defined"));
#endif /* SO_REUSEADDR */

			if (ifc->port != 0) {
#ifdef SO_LINGER
				if (setsockopt(sockd, SOL_SOCKET, SO_LINGER,
					&linger, sizeof(linger)) < 0) {
					VERBOSITY(2, (LOG_WARNING, "xfrd: setsockopt "
				     "SO_LINGER failed: %s", strerror(errno)));
				}
#else
				VERBOSITY(2, (LOG_WARNING, "xfrd: setsockopt SO_LINGER "
					"failed: SO_LINGER not defined"));
#endif /* SO_LINGER */
			}
		}

		/* found one */
		if(bind(sockd, (struct sockaddr*)&frm, frm_len) >= 0) {
			DEBUG(DEBUG_XFRD,2, (LOG_INFO, "xfrd: bind() %s to %s "
						       "socket was successful",
			ifc->ip_address_spec, tcp? "tcp":"udp"));
			return 1;
		}

		DEBUG(DEBUG_XFRD,2, (LOG_INFO, "xfrd: bind() %s to %s socket"
					       "failed: %s",
			ifc->ip_address_spec, tcp? "tcp":"udp",
			strerror(errno)));

		log_msg(LOG_WARNING, "xfrd: could not bind source address:port to "
		     "socket: %s", strerror(errno));
		/* try another */
		ifc = ifc->next;
	}
	return ret;
}

void
xfrd_tsig_sign_request(buffer_type* packet, tsig_record_type* tsig,
	struct acl_options* acl)
{
	tsig_algorithm_type* algo;
	assert(acl->key_options && acl->key_options->tsig_key);
	algo = tsig_get_algorithm_by_name(acl->key_options->algorithm);
	if(!algo) {
		log_msg(LOG_ERR, "tsig unknown algorithm %s",
			acl->key_options->algorithm);
		return;
	}
	assert(algo);
	tsig_init_record(tsig, algo, acl->key_options->tsig_key);
	tsig_init_query(tsig, ID(packet));
	tsig_prepare(tsig);
	tsig_update(tsig, packet, buffer_position(packet));
	tsig_sign(tsig);
	tsig_append_rr(tsig, packet);
	ARCOUNT_SET(packet, ARCOUNT(packet) + 1);
	DEBUG(DEBUG_XFRD,1, (LOG_INFO, "appending tsig to packet"));
	/* prepare for validating tsigs */
	tsig_prepare(tsig);
}

static int
xfrd_send_ixfr_request_udp(xfrd_zone_type* zone)
{
	int fd;

	/* make sure we have a master to query the ixfr request to */
	assert(zone->master);

	if(zone->tcp_conn != -1) {
		/* tcp is using the zone_handler.fd */
		log_msg(LOG_ERR, "xfrd: %s tried to send udp whilst tcp engaged",
			zone->apex_str);
		return -1;
	}
	xfrd_setup_packet(xfrd->packet, TYPE_IXFR, CLASS_IN, zone->apex,
		qid_generate());
	zone->query_id = ID(xfrd->packet);
	xfrd_prepare_zone_xfr(zone, TYPE_IXFR);
	DEBUG(DEBUG_XFRD,1, (LOG_INFO, "sent query with ID %d", zone->query_id));
        NSCOUNT_SET(xfrd->packet, 1);
	xfrd_write_soa_buffer(xfrd->packet, zone->apex, &zone->soa_disk);
	/* if we have tsig keys, sign the ixfr query */
	if(zone->master->key_options && zone->master->key_options->tsig_key) {
		xfrd_tsig_sign_request(
			xfrd->packet, &zone->latest_xfr->tsig, zone->master);
	}
	buffer_flip(xfrd->packet);
	xfrd_set_timer(zone, XFRD_UDP_TIMEOUT);

	if((fd = xfrd_send_udp(zone->master, xfrd->packet,
		zone->zone_options->pattern->outgoing_interface)) == -1)
		return -1;

	DEBUG(DEBUG_XFRD,1, (LOG_INFO,
		"xfrd sent udp request for ixfr=%u for zone %s to %s",
		(unsigned)ntohl(zone->soa_disk.serial),
		zone->apex_str, zone->master->ip_address_spec));
	return fd;
}

static int xfrd_parse_soa_info(buffer_type* packet, xfrd_soa_type* soa)
{
	if(!buffer_available(packet, 10))
		return 0;
	soa->type = htons(buffer_read_u16(packet));
	soa->klass = htons(buffer_read_u16(packet));
	soa->ttl = htonl(buffer_read_u32(packet));
	if(ntohs(soa->type) != TYPE_SOA || ntohs(soa->klass) != CLASS_IN)
	{
		return 0;
	}

	if(!buffer_available(packet, buffer_read_u16(packet)) /* rdata length */ ||
		!(soa->prim_ns[0] = dname_make_wire_from_packet(soa->prim_ns+1, packet, 1)) ||
		!(soa->email[0] = dname_make_wire_from_packet(soa->email+1, packet, 1)))
	{
		return 0;
	}
	soa->rdata_count = 7; /* rdata in SOA */
	soa->serial = htonl(buffer_read_u32(packet));
	soa->refresh = htonl(buffer_read_u32(packet));
	soa->retry = htonl(buffer_read_u32(packet));
	soa->expire = htonl(buffer_read_u32(packet));
	soa->minimum = htonl(buffer_read_u32(packet));

	return 1;
}


/*
 * Check the RRs in an IXFR/AXFR reply.
 * returns 0 on error, 1 on correct parseable packet.
 * done = 1 if the last SOA in an IXFR/AXFR has been seen.
 * soa then contains that soa info.
 * (soa contents is modified by the routine)
 */
static int
xfrd_xfr_check_rrs(xfrd_zone_type* zone, buffer_type* packet, size_t count,
	int *done, xfrd_soa_type* soa, region_type* temp)
{
	/* first RR has already been checked */
	uint32_t tmp_serial = 0;
	uint16_t type, rrlen;
	size_t i, soapos, mempos;
	const dname_type* dname;
	domain_table_type* owners;
	rdata_atom_type* rdatas;

	for(i=0; i<count; ++i,++zone->latest_xfr->msg_rr_count)
	{
		if (*done) {
			DEBUG(DEBUG_XFRD,1, (LOG_ERR, "xfrd: zone %s xfr has "
				"trailing garbage", zone->apex_str));
			return 0;
		}
		region_free_all(temp);
		owners = domain_table_create(temp);
		/* check the dname for errors */
		dname = dname_make_from_packet(temp, packet, 1, 1);
		if(!dname) {
			DEBUG(DEBUG_XFRD,1, (LOG_ERR, "xfrd: zone %s xfr unable "
				"to parse owner name", zone->apex_str));
			return 0;
		}
		if(!buffer_available(packet, 10)) {
			DEBUG(DEBUG_XFRD,1, (LOG_ERR, "xfrd: zone %s xfr hdr "
				"too small", zone->apex_str));
			return 0;
		}
		soapos = buffer_position(packet);
		type = buffer_read_u16(packet);
		(void)buffer_read_u16(packet); /* class */
		(void)buffer_read_u32(packet); /* ttl */
		rrlen = buffer_read_u16(packet);
		if(!buffer_available(packet, rrlen)) {
			DEBUG(DEBUG_XFRD,1, (LOG_ERR, "xfrd: zone %s xfr pkt "
				"too small", zone->apex_str));
			return 0;
		}
		mempos = buffer_position(packet);
		if(rdata_wireformat_to_rdata_atoms(temp, owners, type, rrlen,
			packet, &rdatas) == -1) {
			DEBUG(DEBUG_XFRD,1, (LOG_ERR, "xfrd: zone %s xfr unable "
				"to parse rdata", zone->apex_str));
			return 0;
		}
		if(type == TYPE_SOA) {
			/* check the SOAs */
			buffer_set_position(packet, soapos);
			if(!xfrd_parse_soa_info(packet, soa)) {
				DEBUG(DEBUG_XFRD,1, (LOG_ERR, "xfrd: zone %s xfr "
					"unable to parse soainfo", zone->apex_str));
				return 0;
			}
			if(zone->latest_xfr->msg_rr_count == 1 &&
				ntohl(soa->serial) != zone->latest_xfr->msg_new_serial) {
				/* 2nd RR is SOA with lower serial, this is an IXFR */
				zone->latest_xfr->msg_is_ixfr = 1;
				if(!zone->soa_disk_acquired) {
					DEBUG(DEBUG_XFRD,1, (LOG_ERR, "xfrd: zone %s xfr "
						"got ixfr but need axfr", zone->apex_str));
					return 0; /* got IXFR but need AXFR */
				}
				if(ntohl(soa->serial) != ntohl(zone->soa_disk.serial)) {
					DEBUG(DEBUG_XFRD,1, (LOG_ERR, "xfrd: zone %s xfr "
						"bad start serial", zone->apex_str));
					return 0; /* bad start serial in IXFR */
				}
				zone->latest_xfr->msg_old_serial = ntohl(soa->serial);
				tmp_serial = ntohl(soa->serial);
			}
			else if(ntohl(soa->serial) == zone->latest_xfr->msg_new_serial) {
				/* saw another SOA of new serial. */
				if(zone->latest_xfr->msg_is_ixfr == 1) {
					zone->latest_xfr->msg_is_ixfr = 2; /* seen middle SOA in ixfr */
				} else {
					/* 2nd SOA for AXFR or 3rd newSOA for IXFR */
					*done = 1;
				}
			}
			else if (zone->latest_xfr->msg_is_ixfr) {
				/* some additional checks */
				if(ntohl(soa->serial) > zone->latest_xfr->msg_new_serial) {
					DEBUG(DEBUG_XFRD,1, (LOG_ERR, "xfrd: zone %s xfr "
						"bad middle serial", zone->apex_str));
					return 0; /* bad middle serial in IXFR */
				}
				if(ntohl(soa->serial) < tmp_serial) {
					DEBUG(DEBUG_XFRD,1, (LOG_ERR, "xfrd: zone %s xfr "
						"serial decreasing not allowed", zone->apex_str));
					return 0; /* middle serial decreases in IXFR */
				}
				/* serial ok, update tmp serial */
				tmp_serial = ntohl(soa->serial);
			}
		}
		buffer_set_position(packet, mempos);
		buffer_skip(packet, rrlen);
	}
	/* packet seems to have a valid DNS RR structure */
	return 1;
}

static int
xfrd_xfr_process_tsig(xfrd_zone_type* zone, buffer_type* packet)
{
	int have_tsig = 0;
	assert(zone && zone->master && zone->master->key_options
		&& zone->master->key_options->tsig_key && packet);
	if(!tsig_find_rr(&zone->latest_xfr->tsig, packet)) {
		log_msg(LOG_ERR, "xfrd: zone %s, from %s: malformed tsig RR",
			zone->apex_str, zone->master->ip_address_spec);
		return 0;
	}
	if(zone->latest_xfr->tsig.status == TSIG_OK) {
		have_tsig = 1;
		if (zone->latest_xfr->tsig.error_code != TSIG_ERROR_NOERROR) {
			log_msg(LOG_ERR, "xfrd: zone %s, from %s: tsig error "
				"(%s)", zone->apex_str,
				zone->master->ip_address_spec,
				tsig_error(zone->latest_xfr->tsig.error_code));
		}
	}
	if(have_tsig) {
		/* strip the TSIG resource record off... */
		buffer_set_limit(packet, zone->latest_xfr->tsig.position);
		ARCOUNT_SET(packet, ARCOUNT(packet) - 1);
	}

	/* keep running the TSIG hash */
	tsig_update(&zone->latest_xfr->tsig, packet, buffer_limit(packet));
	if(have_tsig) {
		if (!tsig_verify(&zone->latest_xfr->tsig)) {
			log_msg(LOG_ERR, "xfrd: zone %s, from %s: bad tsig signature",
				zone->apex_str, zone->master->ip_address_spec);
			return 0;
		}
		DEBUG(DEBUG_XFRD,1, (LOG_INFO, "xfrd: zone %s, from %s: good tsig signature",
			zone->apex_str, zone->master->ip_address_spec));
		/* prepare for next tsigs */
		tsig_prepare(&zone->latest_xfr->tsig);
	}
	else if(zone->latest_xfr->tsig.updates_since_last_prepare > XFRD_TSIG_MAX_UNSIGNED) {
		/* we allow a number of non-tsig signed packets */
		log_msg(LOG_INFO, "xfrd: zone %s, from %s: too many consecutive "
			"packets without TSIG", zone->apex_str,
			zone->master->ip_address_spec);
		return 0;
	}

	if(!have_tsig && zone->latest_xfr->msg_seq_nr == 0) {
		log_msg(LOG_ERR, "xfrd: zone %s, from %s: no tsig in first packet of reply",
			zone->apex_str, zone->master->ip_address_spec);
		return 0;
	}
	return 1;
}

/* parse the received packet. returns xfrd packet result code. */
static enum xfrd_packet_result
xfrd_parse_received_xfr_packet(xfrd_zone_type* zone, buffer_type* packet,
	xfrd_soa_type* soa)
{
	size_t rr_count;
	size_t qdcount = QDCOUNT(packet);
	size_t ancount = ANCOUNT(packet), ancount_todo;
	size_t nscount = NSCOUNT(packet);
	int done = 0;
	region_type* tempregion = NULL;
	assert(zone->master);

	/* has to be axfr / ixfr reply */
	if(!buffer_available(packet, QHEADERSZ)) {
		log_msg(LOG_INFO, "packet too small");
		return xfrd_packet_bad;
	}

	/* only check ID in first response message. Could also check that
	 * AA bit and QR bit are set, but not needed.
	 */
	DEBUG(DEBUG_XFRD,2, (LOG_INFO,
		"got query with ID %d and %d needed", ID(packet), zone->query_id));
	if(ID(packet) != zone->query_id) {
		log_msg(LOG_ERR, "xfrd: zone %s received bad query id from %s, "
				 "dropped",
			zone->apex_str, zone->master->ip_address_spec);
		return xfrd_packet_bad;
	}
	/* check RCODE in all response messages */
	if(RCODE(packet) != RCODE_OK) {
		/* for IXFR failures, do not log unless higher verbosity */
		if(!(verbosity < 3 && (RCODE(packet) == RCODE_IMPL ||
			RCODE(packet) == RCODE_FORMAT) &&
			!zone->master->ixfr_disabled &&
			!zone->master->use_axfr_only)) {
			log_msg(LOG_ERR, "xfrd: zone %s received error code %s from "
				 	"%s",
				zone->apex_str, rcode2str(RCODE(packet)),
				zone->master->ip_address_spec);
		}
		if (RCODE(packet) == RCODE_IMPL ||
			RCODE(packet) == RCODE_FORMAT) {
			return xfrd_packet_notimpl;
		}
		if (RCODE(packet) != RCODE_NOTAUTH) {
			/* RFC 2845: If NOTAUTH, client should do TSIG checking */
			return xfrd_packet_drop;
		}
	}
	/* check TSIG */
	if(zone->master->key_options) {
		if(!xfrd_xfr_process_tsig(zone, packet)) {
			DEBUG(DEBUG_XFRD,1, (LOG_ERR, "dropping xfr reply due "
				"to bad TSIG"));
			return xfrd_packet_bad;
		}
	}
	if (RCODE(packet) == RCODE_NOTAUTH) {
		return xfrd_packet_drop;
	}

	buffer_skip(packet, QHEADERSZ);
	if(qdcount > 64 || ancount > 65530 || nscount > 65530) {
		/* 0 or 1 question section rr, and 64k limits other counts */
		DEBUG(DEBUG_XFRD,1, (LOG_ERR, "dropping xfr reply, impossibly "
			"high record count"));
		return xfrd_packet_bad;
	}

	/* skip question section */
	for(rr_count = 0; rr_count < qdcount; ++rr_count) {
		if (!packet_skip_rr(packet, 1)) {
			log_msg(LOG_ERR, "xfrd: zone %s, from %s: bad RR in "
					 		 "question section",
				zone->apex_str, zone->master->ip_address_spec);
			return xfrd_packet_bad;
		}
	}
	if(zone->latest_xfr->msg_rr_count == 0 && ancount == 0) {
		if(zone->tcp_conn == -1 && TC(packet)) {
			DEBUG(DEBUG_XFRD,1, (LOG_INFO, "xfrd: TC flagged"));
			return xfrd_packet_tcp;
		}
		DEBUG(DEBUG_XFRD,1, (LOG_INFO, "xfrd: too short xfr packet: no "
					       			   "answer"));
		/* if IXFR is unknown, fallback to AXFR (if allowed) */
		if (nscount == 1) {
			if(!packet_skip_dname(packet) || !xfrd_parse_soa_info(packet, soa)) {
				DEBUG(DEBUG_XFRD,1, (LOG_ERR, "xfrd: zone %s, from %s: "
					"no SOA begins authority section",
					zone->apex_str, zone->master->ip_address_spec));
				return xfrd_packet_bad;
			}
			return xfrd_packet_notimpl;
		}
		return xfrd_packet_bad;
	}
	ancount_todo = ancount;

	tempregion = region_create(xalloc, free);
	if(zone->latest_xfr->msg_rr_count == 0) {
		const dname_type* soaname = dname_make_from_packet(tempregion,
			packet, 1, 1);
		if(!soaname) { /* parse failure */
			DEBUG(DEBUG_XFRD,1, (LOG_ERR, "xfrd: zone %s, from %s: "
				"parse error in SOA record",
				zone->apex_str, zone->master->ip_address_spec));
			region_destroy(tempregion);
			return xfrd_packet_bad;
		}
		if(dname_compare(soaname, zone->apex) != 0) { /* wrong name */
			DEBUG(DEBUG_XFRD,1, (LOG_ERR, "xfrd: zone %s, from %s: "
				"wrong SOA record",
				zone->apex_str, zone->master->ip_address_spec));
			region_destroy(tempregion);
			return xfrd_packet_bad;
		}

		/* parse the first RR, see if it is a SOA */
		if(!xfrd_parse_soa_info(packet, soa))
		{
			DEBUG(DEBUG_XFRD,1, (LOG_ERR, "xfrd: zone %s, from %s: "
						      "bad SOA rdata",
				zone->apex_str, zone->master->ip_address_spec));
			region_destroy(tempregion);
			return xfrd_packet_bad;
		}
		if(zone->soa_disk_acquired != 0 &&
			zone->state != xfrd_zone_expired /* if expired - accept anything */ &&
			compare_serial(ntohl(soa->serial), ntohl(zone->soa_disk.serial)) < 0) {
                        DEBUG(DEBUG_XFRD,1, (LOG_INFO,
                                "xfrd: zone %s ignoring old serial (%u/%u) from %s",
                                zone->apex_str, ntohl(zone->soa_disk.serial), ntohl(soa->serial), zone->master->ip_address_spec));
                        VERBOSITY(1, (LOG_INFO,
                                "xfrd: zone %s ignoring old serial (%u/%u) from %s",
                                zone->apex_str, ntohl(zone->soa_disk.serial), ntohl(soa->serial), zone->master->ip_address_spec));
			region_destroy(tempregion);
			return xfrd_packet_bad;
		}
		if(zone->soa_disk_acquired != 0 && zone->soa_disk.serial == soa->serial) {
			DEBUG(DEBUG_XFRD,1, (LOG_INFO, "xfrd: zone %s got "
						       "update indicating "
						       "current serial",
				zone->apex_str));
			/* (even if notified) the lease on the current soa is renewed */
			zone->soa_disk_acquired = xfrd_time();
			if(zone->soa_nsd.serial == soa->serial)
				zone->soa_nsd_acquired = xfrd_time();
			xfrd_set_zone_state(zone, xfrd_zone_ok);
 			DEBUG(DEBUG_XFRD,1, (LOG_INFO, "xfrd: zone %s is ok",
				zone->apex_str));
			if(zone->zone_options->pattern->multi_primary_check) {
				region_destroy(tempregion);
				return xfrd_packet_drop;
			}
			if(zone->soa_notified_acquired == 0) {
				/* not notified or anything, so stop asking around */
				zone->round_num = -1; /* next try start a new round */
				xfrd_set_timer_refresh(zone);
				region_destroy(tempregion);
				return xfrd_packet_newlease;
			}
			/* try next master */
			region_destroy(tempregion);
			return xfrd_packet_drop;
		}
		DEBUG(DEBUG_XFRD,1, (LOG_INFO, "IXFR reply has ok serial (have \
%u, reply %u).", (unsigned)zone->soa_disk_acquired ? ntohl(zone->soa_disk.serial) : 0, (unsigned)ntohl(soa->serial)));
		/* serial is newer than soa_disk */
		if(ancount == 1) {
			/* single record means it is like a notify */
			(void)xfrd_handle_incoming_notify(zone, soa);
		}
		else if(zone->soa_notified_acquired && zone->soa_notified.serial &&
			compare_serial(ntohl(zone->soa_notified.serial), ntohl(soa->serial)) < 0) {
			/* this AXFR/IXFR notifies me that an even newer serial exists */
			zone->soa_notified.serial = soa->serial;
		}
		zone->latest_xfr->msg_new_serial = ntohl(soa->serial);
		zone->latest_xfr->msg_rr_count = 1;
		zone->latest_xfr->msg_is_ixfr = 0;
		if(zone->soa_disk_acquired)
			zone->latest_xfr->msg_old_serial = ntohl(zone->soa_disk.serial);
		else zone->latest_xfr->msg_old_serial = 0;
		ancount_todo = ancount - 1;
	}

	if(zone->tcp_conn == -1 && TC(packet)) {
		DEBUG(DEBUG_XFRD,1, (LOG_INFO,
			"xfrd: zone %s received TC from %s. retry tcp.",
			zone->apex_str, zone->master->ip_address_spec));
		region_destroy(tempregion);
		return xfrd_packet_tcp;
	}

	if(zone->tcp_conn == -1 && ancount < 2) {
		/* too short to be a real ixfr/axfr data transfer: need at */
		/* least two RRs in the answer section. */
		/* The serial is newer, so try tcp to this master. */
		DEBUG(DEBUG_XFRD,1, (LOG_INFO, "xfrd: udp reply is short. Try "
					       			   "tcp anyway."));
		region_destroy(tempregion);
		return xfrd_packet_tcp;
	}

	if(!xfrd_xfr_check_rrs(zone, packet, ancount_todo, &done, soa,
		tempregion))
	{
		DEBUG(DEBUG_XFRD,1, (LOG_INFO, "xfrd: zone %s sent bad xfr "
					       			   "reply.", zone->apex_str));
		region_destroy(tempregion);
		return xfrd_packet_bad;
	}
	region_destroy(tempregion);
	if(zone->tcp_conn == -1 && done == 0) {
		DEBUG(DEBUG_XFRD,1, (LOG_INFO, "xfrd: udp reply incomplete"));
		return xfrd_packet_bad;
	}
	if(done == 0)
		return xfrd_packet_more;
	if(zone->master->key_options) {
		if(zone->latest_xfr->tsig.updates_since_last_prepare != 0) {
			log_msg(LOG_INFO, "xfrd: last packet of reply has no "
					 		  "TSIG");
			return xfrd_packet_bad;
		}
	}
	return xfrd_packet_transfer;
}

const char*
xfrd_pretty_time(time_t v)
{
	struct tm* tm = localtime(&v);
	static char buf[64];
	if(!strftime(buf, sizeof(buf), "%Y-%m-%dT%H:%M:%S", tm))
		snprintf(buf, sizeof(buf), "strftime-err-%u", (unsigned)v);
	return buf;
}

static void
xfrd_free_zone_xfr(xfrd_zone_type *zone, xfrd_xfr_type *xfr)
{
	if(xfr == zone->latest_xfr) {
		assert(xfr->next == NULL);
		if((zone->latest_xfr = xfr->prev) != NULL)
			zone->latest_xfr->next = NULL;
	} else {
		if(xfr->next != NULL)
			xfr->next->prev = xfr->prev;
		if(xfr->prev != NULL)
			xfr->prev->next = xfr->next;
	}
	tsig_delete_record(&xfr->tsig, xfrd->region);
	region_recycle(xfrd->region, xfr, sizeof(*xfr));
}

void
xfrd_delete_zone_xfr(xfrd_zone_type *zone, xfrd_xfr_type *xfr)
{
	if(xfr->acquired != 0 || xfr->msg_seq_nr != 0) {
		xfrd_unlink_xfrfile(xfrd->nsd, xfr->xfrfilenumber);
	}
	xfrd_free_zone_xfr(zone, xfr);
}

xfrd_xfr_type *
xfrd_prepare_zone_xfr(xfrd_zone_type *zone, uint16_t query_type)
{
	xfrd_xfr_type *xfr;

	/* old transfer needs to be removed still? */
	if(zone->latest_xfr != NULL && !zone->latest_xfr->acquired) {
		xfrd_delete_zone_xfr(zone, zone->latest_xfr);
	}

	xfr = region_alloc_zero(xfrd->region, sizeof(*xfr));
	if((xfr->prev = zone->latest_xfr) != NULL) {
		xfr->prev->next = xfr;
	}
	tsig_create_record_custom(&xfr->tsig, NULL, 0, 0, 4);
	zone->latest_xfr = xfr;
	xfr->query_type = query_type;

	return xfr;
}

enum xfrd_packet_result
xfrd_handle_received_xfr_packet(xfrd_zone_type* zone, buffer_type* packet)
{
	xfrd_soa_type soa;
	enum xfrd_packet_result res;
        uint64_t xfrfile_size;
	assert(zone->latest_xfr);

	/* parse and check the packet - see if it ends the xfr */
	switch((res=xfrd_parse_received_xfr_packet(zone, packet, &soa)))
	{
		case xfrd_packet_more:
		case xfrd_packet_transfer:
			/* continue with commit */
			break;
		case xfrd_packet_newlease:
			return xfrd_packet_newlease;
		case xfrd_packet_tcp:
			return xfrd_packet_tcp;
		case xfrd_packet_notimpl:
		case xfrd_packet_bad:
		case xfrd_packet_drop:
		default:
		{
			/* rollback */
			if(zone->latest_xfr->msg_seq_nr > 0) {
				/* do not process xfr - if only one part simply ignore it. */
				/* delete file with previous parts of commit */
				xfrd_unlink_xfrfile(xfrd->nsd, zone->latest_xfr->xfrfilenumber);
				VERBOSITY(1, (LOG_INFO, "xfrd: zone %s "
					"reverted transfer %u from %s",
					zone->apex_str, zone->latest_xfr->msg_rr_count?
					(int)zone->latest_xfr->msg_new_serial:0,
					zone->master->ip_address_spec));
				zone->latest_xfr->msg_seq_nr = 0;
			} else if (res == xfrd_packet_bad) {
				VERBOSITY(1, (LOG_INFO, "xfrd: zone %s "
					"bad transfer %u from %s",
					zone->apex_str, zone->latest_xfr->msg_rr_count?
					(int)zone->latest_xfr->msg_new_serial:0,
					zone->master->ip_address_spec));
			}
			if (res == xfrd_packet_notimpl
				&& zone->latest_xfr->query_type == TYPE_IXFR)
				return res;
			else
				return xfrd_packet_bad;
		}
	}

	/* dump reply on disk to diff file */
	/* if first part, get new filenumber.  Numbers can wrap around, 64bit
	 * is enough so we do not collide with older-transfers-in-progress */
	if(zone->latest_xfr->msg_seq_nr == 0)
		zone->latest_xfr->xfrfilenumber = xfrd->xfrfilenumber++;
	diff_write_packet(dname_to_string(zone->apex,0),
		zone->zone_options->pattern->pname,
		zone->latest_xfr->msg_old_serial,
		zone->latest_xfr->msg_new_serial,
		zone->latest_xfr->msg_seq_nr,
		buffer_begin(packet), buffer_limit(packet), xfrd->nsd,
		zone->latest_xfr->xfrfilenumber);
	VERBOSITY(3, (LOG_INFO,
		"xfrd: zone %s written received XFR packet from %s with serial %u to "
		"disk", zone->apex_str, zone->master->ip_address_spec,
		(int)zone->latest_xfr->msg_new_serial));
	zone->latest_xfr->msg_seq_nr++;

	xfrfile_size = xfrd_get_xfrfile_size(
		xfrd->nsd, zone->latest_xfr->xfrfilenumber);
	if( zone->zone_options->pattern->size_limit_xfr != 0 &&
	    xfrfile_size > zone->zone_options->pattern->size_limit_xfr ) {
            /*	    xfrd_unlink_xfrfile(xfrd->nsd, zone->xfrfilenumber);
                    xfrd_set_reload_timeout(); */
            log_msg(LOG_INFO, "xfrd : transferred zone data was too large %llu", (long long unsigned)xfrfile_size);
	    return xfrd_packet_bad;
	}
	if(res == xfrd_packet_more) {
		/* wait for more */
		return xfrd_packet_more;
	}

	/* done. we are completely sure of this */
	buffer_clear(packet);
	buffer_printf(packet, "received update to serial %u at %s from %s",
		(unsigned)zone->latest_xfr->msg_new_serial, xfrd_pretty_time(xfrd_time()),
		zone->master->ip_address_spec);
	if(zone->master->key_options) {
		buffer_printf(packet, " TSIG verified with key %s",
			zone->master->key_options->name);
	}
	buffer_flip(packet);
	diff_write_commit(zone->apex_str, zone->latest_xfr->msg_old_serial,
		zone->latest_xfr->msg_new_serial, zone->latest_xfr->msg_seq_nr, 1,
		(char*)buffer_begin(packet), xfrd->nsd, zone->latest_xfr->xfrfilenumber);
	VERBOSITY(1, (LOG_INFO, "xfrd: zone %s committed \"%s\"",
		zone->apex_str, (char*)buffer_begin(packet)));
	/* now put apply_xfr task on the tasklist if no reload in progress */
	if(xfrd->can_send_reload &&
		task_new_apply_xfr(
			xfrd->nsd->task[xfrd->nsd->mytask],
			xfrd->last_task,
			zone->apex,
			zone->latest_xfr->msg_old_serial,
			zone->latest_xfr->msg_new_serial,
			zone->latest_xfr->xfrfilenumber))
	{
		zone->latest_xfr->sent = xfrd->nsd->mytask + 1;
	}
	/* reset msg seq nr, so if that is nonnull we know xfr file exists */
	zone->latest_xfr->msg_seq_nr = 0;
	/* update the disk serial no. */
	zone->soa_disk_acquired = zone->latest_xfr->acquired = xfrd_time();
	zone->soa_disk = soa;
	if(zone->soa_notified_acquired && (
		zone->soa_notified.serial == 0 ||
		compare_serial(ntohl(zone->soa_disk.serial),
		ntohl(zone->soa_notified.serial)) >= 0))
	{
		zone->soa_notified_acquired = 0;
	}
	if(!zone->soa_notified_acquired) {
		/* do not set expired zone to ok:
		 * it would cause nsd to start answering
		 * bad data, since the zone is not loaded yet.
		 * if nsd does not reload < retry time, more
		 * queries (for even newer versions) are made.
		 * For expired zone after reload it is set ok (SOAINFO ipc). */
		if(zone->state != xfrd_zone_expired)
			xfrd_set_zone_state(zone, xfrd_zone_ok);
		DEBUG(DEBUG_XFRD,1, (LOG_INFO,
			"xfrd: zone %s is waiting for reload",
			zone->apex_str));
		if(zone->zone_options->pattern->multi_primary_check) {
			zone->multi_master_update_check = zone->master_num;
			xfrd_set_reload_timeout();
			return xfrd_packet_transfer;
		}
		zone->round_num = -1; /* next try start anew */
		xfrd_set_timer_refresh(zone);
		xfrd_set_reload_timeout();
		return xfrd_packet_transfer;
	} else {
		/* try to get an even newer serial */
		/* pretend it was bad to continue queries */
		xfrd_set_reload_timeout();
		return xfrd_packet_bad;
	}
}

static void
xfrd_set_reload_timeout()
{
	if(xfrd->nsd->options->xfrd_reload_timeout == -1)
		return; /* automatic reload disabled. */
	if(xfrd->reload_timeout.tv_sec == 0 ||
		xfrd_time() >= (time_t)xfrd->reload_timeout.tv_sec ) {
		/* no reload wait period (or it passed), do it right away */
		xfrd_set_reload_now(xfrd);
		/* start reload wait period */
		xfrd->reload_timeout.tv_sec = xfrd_time() +
			xfrd->nsd->options->xfrd_reload_timeout;
		xfrd->reload_timeout.tv_usec = 0;
		return;
	}
	/* cannot reload now, set that after the timeout a reload has to happen */
	if(xfrd->reload_added == 0) {
		struct timeval tv;
		tv.tv_sec = xfrd->reload_timeout.tv_sec - xfrd_time();
		tv.tv_usec = 0;
		if(tv.tv_sec > xfrd->nsd->options->xfrd_reload_timeout)
			tv.tv_sec = xfrd->nsd->options->xfrd_reload_timeout;
		memset(&xfrd->reload_handler, 0, sizeof(xfrd->reload_handler));
		event_set(&xfrd->reload_handler, -1, EV_TIMEOUT,
			xfrd_handle_reload, xfrd);
		if(event_base_set(xfrd->event_base, &xfrd->reload_handler) != 0)
			log_msg(LOG_ERR, "cannot set reload event base");
		if(event_add(&xfrd->reload_handler, &tv) != 0)
			log_msg(LOG_ERR, "cannot add reload event");
		xfrd->reload_added = 1;
	}
}

static void
xfrd_handle_reload(int ATTR_UNUSED(fd), short event, void* ATTR_UNUSED(arg))
{
	/* reload timeout */
	assert(event & EV_TIMEOUT);
	(void)event;
	/* timeout wait period after this request is sent */
	xfrd->reload_added = 0;
	xfrd->reload_timeout.tv_sec = xfrd_time() +
		xfrd->nsd->options->xfrd_reload_timeout;
	xfrd_set_reload_now(xfrd);
}

void
xfrd_handle_notify_and_start_xfr(xfrd_zone_type* zone, xfrd_soa_type* soa)
{
	if(xfrd_handle_incoming_notify(zone, soa)) {
		if(zone->zone_handler.ev_fd == -1 && zone->tcp_conn == -1 &&
			!zone->tcp_waiting && !zone->udp_waiting) {
			xfrd_set_refresh_now(zone);
		}
		/* zones with no content start expbackoff again; this is also
		 * for nsd-control started transfer commands, and also when
		 * the master apparently sends notifies (is back up) */
		if(zone->soa_disk_acquired == 0)
			zone->fresh_xfr_timeout = XFRD_TRANSFER_TIMEOUT_START;
	}
}

void
xfrd_handle_passed_packet(buffer_type* packet,
	int acl_num, int acl_num_xfr)
{
	uint8_t qnamebuf[MAXDOMAINLEN];
	uint16_t qtype, qclass;
	const dname_type* dname;
	region_type* tempregion = region_create(xalloc, free);
	xfrd_zone_type* zone;

	buffer_skip(packet, QHEADERSZ);
	if(!packet_read_query_section(packet, qnamebuf, &qtype, &qclass)) {
		region_destroy(tempregion);
		return; /* drop bad packet */
	}

	dname = dname_make(tempregion, qnamebuf, 1);
	DEBUG(DEBUG_XFRD,1, (LOG_INFO, "xfrd: got passed packet for %s, acl "
		   "%d", dname_to_string(dname,0), acl_num));

	/* find the zone */
	zone = (xfrd_zone_type*)rbtree_search(xfrd->zones, dname);
	if(!zone) {
		/* this could be because the zone has been deleted meanwhile */
		DEBUG(DEBUG_XFRD, 1, (LOG_INFO, "xfrd: incoming packet for "
			"unknown zone %s", dname_to_string(dname,0)));
		region_destroy(tempregion);
		return; /* drop packet for unknown zone */
	}
	region_destroy(tempregion);

	/* handle */
	if(OPCODE(packet) == OPCODE_NOTIFY) {
		xfrd_soa_type soa;
		int have_soa = 0;
		int next;
		/* get serial from a SOA */
		if(ANCOUNT(packet) == 1 && packet_skip_dname(packet) &&
			xfrd_parse_soa_info(packet, &soa)) {
				have_soa = 1;
		}
		xfrd_handle_notify_and_start_xfr(zone, have_soa?&soa:NULL);
		/* First, see if our notifier has a match in provide-xfr */
		if (acl_find_num(zone->zone_options->pattern->request_xfr,
				acl_num_xfr))
			next = acl_num_xfr;
		else /* If not, find master that matches notifiers ACL entry */
			next = find_same_master_notify(zone, acl_num);
		if(next != -1) {
			zone->next_master = next;
			DEBUG(DEBUG_XFRD,1, (LOG_INFO,
				"xfrd: notify set next primary to query %d",
				next));
		}
	}
	else {
		/* ignore other types of messages */
	}
}

static int
xfrd_handle_incoming_notify(xfrd_zone_type* zone, xfrd_soa_type* soa)
{
	if(soa && zone->soa_disk_acquired && zone->state != xfrd_zone_expired &&
	   compare_serial(ntohl(soa->serial),ntohl(zone->soa_disk.serial)) <= 0)
	{
		DEBUG(DEBUG_XFRD,1, (LOG_INFO,
			"xfrd: ignored notify %s %u old serial, zone valid "
			"(soa disk serial %u)", zone->apex_str,
			(unsigned)ntohl(soa->serial),
			(unsigned)ntohl(zone->soa_disk.serial)));
		return 0; /* ignore notify with old serial, we have a valid zone */
	}
	if(soa == 0) {
		zone->soa_notified.serial = 0;
	}
	else if (zone->soa_notified_acquired == 0 ||
		 zone->soa_notified.serial == 0 ||
		 compare_serial(ntohl(soa->serial),
			ntohl(zone->soa_notified.serial)) > 0)
	{
		zone->soa_notified = *soa;
	}
	zone->soa_notified_acquired = xfrd_time();
	if(zone->state == xfrd_zone_ok) {
		xfrd_set_zone_state(zone, xfrd_zone_refreshing);
	}
	/* transfer right away */
	DEBUG(DEBUG_XFRD,1, (LOG_INFO, "Handle incoming notify for zone %s",
		zone->apex_str));
	return 1;
}

static int
find_same_master_notify(xfrd_zone_type* zone, int acl_num_nfy)
{
	struct acl_options* nfy_acl = acl_find_num(zone->zone_options->pattern->
		allow_notify, acl_num_nfy);
	int num = 0;
	struct acl_options* master = zone->zone_options->pattern->request_xfr;
	if(!nfy_acl)
		return -1;
	while(master)
	{
		if(acl_addr_matches_host(nfy_acl, master))
			return num;
		master = master->next;
		num++;
	}
	return -1;
}

void
xfrd_check_failed_updates(void)
{
	/* see if updates have not come through */
	xfrd_zone_type* zone;
	xfrd_xfr_type* xfr;
	xfrd_xfr_type* prev_xfr;
	uint8_t sent = (xfrd->nsd->mytask == 0) + 1;
	RBTREE_FOR(zone, xfrd_zone_type*, xfrd->zones)
	{
		/* skip zones without updates */
		if(!zone->latest_xfr)
			continue;
		xfr = zone->latest_xfr;
		while(!xfr->sent && xfr->prev) {
			xfr = xfr->prev;
		}

		/* zone has sent update and no (or different) nsd soa, the
		   update must be corrupt */
		if(xfr->sent == sent &&
			(zone->soa_nsd_acquired == 0 ||
			 zone->soa_nsd.serial != htonl(xfr->msg_new_serial)))
		{
			xfrd_soa_type soa;
			soa.serial = htonl(xfr->msg_new_serial);
			log_msg(LOG_ERR, "xfrd: zone %s: soa serial %u update "
			                 "failed, restarting transfer "
			                 "(notified zone)",
			                 zone->apex_str, xfr->msg_new_serial);
			/* revert the soa; it has not been acquired properly */
			if(xfr->acquired == zone->soa_nsd_acquired) {
				/* this was the same as served,
				 * perform force_axfr , re-download
				 * same serial from master */
				zone->soa_disk_acquired = 0;
				zone->soa_nsd_acquired = 0;
			} else {
				/* revert soa to the one in server */
				zone->soa_disk_acquired = zone->soa_nsd_acquired;
				zone->soa_disk = zone->soa_nsd;
			}
			/* fabricate soa and trigger notify to refetch and
			 * reload update */
			memset(&soa, 0, sizeof(soa));
			soa.serial = htonl(xfr->msg_new_serial);
			xfrd_handle_incoming_notify(zone, &soa);
			xfrd_set_timer_refresh(zone);
			/* delete all pending updates */
			for(xfr = zone->latest_xfr; xfr; xfr = prev_xfr) {
				prev_xfr = xfr->prev;
				/* skip incomplete updates */
				if(!xfr->acquired)
					continue;
				DEBUG(DEBUG_IPC, 1,
					(LOG_INFO, "xfrd: zone %s delete "
					           "update to serial %u",
					           zone->apex_str,
					           xfr->msg_new_serial));
				xfrd_delete_zone_xfr(zone, xfr);
			}
		}
	}
}

void
xfrd_prepare_zones_for_reload(void)
{
	xfrd_zone_type* zone;
	xfrd_xfr_type* xfr;
	int reload, send;

	send = 1;
	reload = 0;
	RBTREE_FOR(zone, xfrd_zone_type*, xfrd->zones)
	{
		xfr = zone->latest_xfr;
		while(xfr) {
			if(!xfr->prev)
				break;
			xfr = xfr->prev;
			assert(xfr->acquired);
		}

		while(xfr && xfr->acquired) {
			/* skip updates that arrived after failed reload */
			if(xfrd->reload_cmd_first_sent && !xfr->sent)
				break;
			assert(!xfrd->reload_cmd_first_sent ||
			        xfrd->reload_cmd_first_sent >= xfr->acquired);
			if(send) {
				send = task_new_apply_xfr(
					xfrd->nsd->task[xfrd->nsd->mytask],
					xfrd->last_task,
					zone->apex,
					xfr->msg_old_serial,
					xfr->msg_new_serial,
					xfr->xfrfilenumber);
				if(send && !reload) {
					reload = 1;
					xfrd_set_reload_timeout();
				}
			}
			xfr->sent = send ? 1 + xfrd->nsd->mytask : 0;
			xfr = xfr->next;
		}
	}
}

struct buffer*
xfrd_get_temp_buffer()
{
	return xfrd->packet;
}

#ifdef USE_ZONE_STATS
/** process zonestat inc task */
static void
xfrd_process_zonestat_inc_task(xfrd_state_type* xfrd, struct task_list_d* task)
{
	xfrd->zonestat_safe = (unsigned)task->oldserial;
	zonestat_remap(xfrd->nsd, 0, xfrd->zonestat_safe*sizeof(struct nsdst));
	xfrd->nsd->zonestatsize[0] = xfrd->zonestat_safe;
	zonestat_remap(xfrd->nsd, 1, xfrd->zonestat_safe*sizeof(struct nsdst));
	xfrd->nsd->zonestatsize[1] = xfrd->zonestat_safe;
}
#endif /* USE_ZONE_STATS */

static void
xfrd_handle_taskresult(xfrd_state_type* xfrd, struct task_list_d* task)
{
#ifndef USE_ZONE_STATS
	(void)xfrd;
#endif
	switch(task->task_type) {
	case task_soa_info:
		xfrd_process_soa_info_task(task);
		break;
#ifdef USE_ZONE_STATS
	case task_zonestat_inc:
		xfrd_process_zonestat_inc_task(xfrd, task);
		break;
#endif
	default:
		log_msg(LOG_WARNING, "unhandled task result in xfrd from "
			"reload type %d", (int)task->task_type);
	}
}

void xfrd_process_task_result(xfrd_state_type* xfrd, struct udb_base* taskudb)
{
	udb_ptr t;
	/* remap it for usage */
	task_remap(taskudb);
	/* process the task-results in the taskudb */
	udb_ptr_new(&t, taskudb, udb_base_get_userdata(taskudb));
	while(!udb_ptr_is_null(&t)) {
		xfrd_handle_taskresult(xfrd, TASKLIST(&t));
		udb_ptr_set_rptr(&t, taskudb, &TASKLIST(&t)->next);
	}
	udb_ptr_unlink(&t, taskudb);
	/* clear the udb so it can be used by xfrd to make new tasks for
	 * reload, this happens when the reload signal is sent, and thus
	 * the taskudbs are swapped */
	task_clear(taskudb);
#ifdef HAVE_SYSTEMD
	sd_notify(0, "READY=1");
#endif
}

void xfrd_set_reload_now(xfrd_state_type* xfrd)
{
#ifdef HAVE_SYSTEMD
	sd_notify(0, "RELOADING=1");
#endif
	xfrd->need_to_send_reload = 1;
	if(!(xfrd->ipc_handler_flags&EV_WRITE)) {
		ipc_xfrd_set_listening(xfrd, EV_PERSIST|EV_READ|EV_WRITE);
	}
}

static void
xfrd_handle_write_timer(int ATTR_UNUSED(fd), short event, void* ATTR_UNUSED(arg))
{
	/* timeout for write events */
	assert(event & EV_TIMEOUT);
	(void)event;
	if(xfrd->nsd->options->zonefiles_write == 0)
		return;
	/* call reload to write changed zonefiles */
	if(!xfrd->write_zonefile_needed) {
		DEBUG(DEBUG_XFRD,2, (LOG_INFO, "zonefiles write timer (nothing)"));
		xfrd_write_timer_set();
		return;
	}
	DEBUG(DEBUG_XFRD,1, (LOG_INFO, "zonefiles write timer"));
	task_new_write_zonefiles(xfrd->nsd->task[xfrd->nsd->mytask],
		xfrd->last_task, NULL);
	xfrd_set_reload_now(xfrd);
	xfrd->write_zonefile_needed = 0;
	xfrd_write_timer_set();
}

static void xfrd_write_timer_set()
{
	struct timeval tv;
	if(xfrd->nsd->options->zonefiles_write == 0)
		return;
	tv.tv_sec = xfrd->nsd->options->zonefiles_write;
	tv.tv_usec = 0;
	memset(&xfrd->write_timer, 0, sizeof(xfrd->write_timer));
	event_set(&xfrd->write_timer, -1, EV_TIMEOUT,
		xfrd_handle_write_timer, xfrd);
	if(event_base_set(xfrd->event_base, &xfrd->write_timer) != 0)
		log_msg(LOG_ERR, "xfrd write timer: event_base_set failed");
	if(event_add(&xfrd->write_timer, &tv) != 0)
		log_msg(LOG_ERR, "xfrd write timer: event_add failed");
}

static void xfrd_handle_child_timer(int ATTR_UNUSED(fd), short event,
	void* ATTR_UNUSED(arg))
{
	assert(event & EV_TIMEOUT);
	(void)event;
	/* only used to wakeup the process to reap children, note the
	 * event is no longer registered */
	xfrd->child_timer_added = 0;
}<|MERGE_RESOLUTION|>--- conflicted
+++ resolved
@@ -1745,7 +1745,6 @@
 #endif
 	}
 
-<<<<<<< HEAD
 	if(zone) 
 		; /* pass */
 
@@ -1793,11 +1792,7 @@
 		}
 		return;
 	} else {
-		DEBUG(DEBUG_IPC,1, (LOG_INFO, "xfrd: zone %s master zone updated",
-=======
-	if(!zone) {
 		DEBUG(DEBUG_IPC,1, (LOG_INFO, "xfrd: zone %s primary zone updated",
->>>>>>> eb058c79
 			dname_to_string(task->zname,0)));
 		notify_handle_master_zone_soainfo(xfrd->notify_zones,
 			task->zname, soa_ptr);
