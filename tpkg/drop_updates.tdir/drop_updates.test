# #-- drop_updates.test --#
# source the master var file when it's there
[ -f ../.tpkg.var.master ] && source ../.tpkg.var.master
# use .tpkg.var.test for in test variable passing
[ -f .tpkg.var.test ] && source .tpkg.var.test
. ../common.sh

PRE="../.."
TPKG_NSD="$PRE/nsd"

exit_code=0


#
# drop-updates: no
#
$TPKG_NSD -c $(pwd)/drop_updates_no.conf -V 5 -a 127.0.0.1 -p $TPKG_PORT
wait_nsd_up nsd.log

dig -4 @127.0.0.1 -p ${TPKG_PORT} +timeout=1 +noedns www.example.net \
  > drop_updates_no.query 2>&1
if [ ${?} -eq 0 ] && grep 'status: NOERROR' drop_updates_no.query >/dev/null \
                  && grep 'www\.example\.net\.' drop_updates_no.query >/dev/null; then
  echo "QUERY result with drop-updates: no was correct"
else
  exit_code=1
  echo "QUERY result with drop-updates: no was incorrect"
  echo "dig:"
  cat drop_updates_no.query
fi

dig -4 @127.0.0.1 -p ${TPKG_PORT} +timeout=1 +noedns +opcode=UPDATE www.example.net \
  > drop_updates_no.update 2>&1
if [ ${?} -eq 0 ] && grep 'status: NOTIMP' drop_updates_no.update >/dev/null; then
  echo "UPDATE result with drop-updates: no was correct"
else
  exit_code=1
  echo "UPDATE result with drop-updates: no was incorrect"
  echo "dig:"
  cat drop_updates_no.update
fi

if test -f nsd.pid; then
  kill_pid $(head -n 1 nsd.pid)
fi

cat nsd.log
rm -f nsd.log nsd.pid


#
# drop-updates: yes
#
$TPKG_NSD -c $(pwd)/drop_updates_yes.conf -V 5 -a 127.0.0.1 -p $TPKG_PORT
wait_nsd_up nsd.log

dig -4 @127.0.0.1 -p ${TPKG_PORT} +timeout=1 +noedns www.example.net \
  > drop_updates_yes.query 2>&1
if [ ${?} -eq 0 ] && grep 'status: NOERROR' drop_updates_yes.query >/dev/null \
                  && grep 'www\.example\.net\.' drop_updates_yes.query >/dev/null; then
  echo "QUERY result with drop-updates: yes was correct"
else
  exit_code=1
  echo "QUERY result with drop-updates: yes was incorrect"
  echo "dig:"
  cat drop_updates_yes.query
fi

dig -4 @127.0.0.1 -p ${TPKG_PORT} +noedns +opcode=UPDATE +timeout=1 www.example.net \
  > drop_updates_yes.update 2>&1
<<<<<<< HEAD
if [ ${?} -eq 9 ] && grep ' timed out' drop_updates_yes.update >/dev/null; then
=======
if [ ${?} -eq 9 ] && grep 'timed out' drop_updates_yes.update >/dev/null; then
>>>>>>> 12d77ffe
  echo "UPDATE result with drop-updates: yes was correct"
else
  exit_code=1
  echo "UPDATE result with drop-updates: yes was incorrect"
  echo "dig:"
  cat drop_updates_yes.update
fi

if test -f nsd.pid; then
  kill_pid $(head -n 1 nsd.pid)
fi

cat nsd.log
rm -f nsd.log nsd.pid

exit ${exit_code}<|MERGE_RESOLUTION|>--- conflicted
+++ resolved
@@ -68,11 +68,7 @@
 
 dig -4 @127.0.0.1 -p ${TPKG_PORT} +noedns +opcode=UPDATE +timeout=1 www.example.net \
   > drop_updates_yes.update 2>&1
-<<<<<<< HEAD
-if [ ${?} -eq 9 ] && grep ' timed out' drop_updates_yes.update >/dev/null; then
-=======
 if [ ${?} -eq 9 ] && grep 'timed out' drop_updates_yes.update >/dev/null; then
->>>>>>> 12d77ffe
   echo "UPDATE result with drop-updates: yes was correct"
 else
   exit_code=1
