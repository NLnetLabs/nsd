--- conflicted
+++ resolved
@@ -284,7 +284,6 @@
 	# expect PROXYv2. For UDP and TCP/TLS interfaces.
 	# proxy-protocol-port: portno for each of the port numbers.
 
-<<<<<<< HEAD
 	# XDPconfig
 	# The interface to use XDP with. Default is "", disabled.
 	# xdp-interface: eth0
@@ -311,7 +310,7 @@
 	# own bpffs. Default is "", letting libbpf decide the default path.
 	# xdp-bpffs-path: ""
 	# XDPend
-=======
+
 	# Enable the prometheus metrics HTTP endpoint. Default is no.
 	# metrics-enable: no
 
@@ -328,7 +327,6 @@
 
 	# HTTP path for the metrics endpoint. Default is "/metrics".
 	# metrics-path: "/metrics"
->>>>>>> 3b901a2a
 
 verify:
 	# Enable zone verification. Default is no.
