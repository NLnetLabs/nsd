/*
 * dns.h -- DNS definitions.
 *
 * Copyright (c) 2001-2006, NLnet Labs. All rights reserved.
 *
 * See LICENSE for the license.
 *
 */

#ifndef DNS_H
#define DNS_H

enum rr_section {
	QUESTION_SECTION,
	ANSWER_SECTION,
	AUTHORITY_SECTION,
	/*
	 * Use a split authority section to ensure that optional
	 * NS RRsets in the response can be omitted.
	 */
	OPTIONAL_AUTHORITY_SECTION,
	ADDITIONAL_SECTION,
	/*
	 * Use a split additional section to ensure A records appear
	 * before any AAAA records (this is recommended practice to
	 * avoid truncating the additional section for IPv4 clients
	 * that do not specify EDNS0), and AAAA records before other
	 * types of additional records (such as X25 and ISDN).
	 * Encode_answer sets the ARCOUNT field of the response packet
	 * correctly.
	 */
	ADDITIONAL_A_SECTION = ADDITIONAL_SECTION,
	ADDITIONAL_AAAA_SECTION,
	ADDITIONAL_OTHER_SECTION,

	RR_SECTION_COUNT
};
typedef enum rr_section rr_section_type;

/* Possible OPCODE values */
#define OPCODE_QUERY		0 	/* a standard query (QUERY) */
#define OPCODE_IQUERY		1 	/* an inverse query (IQUERY) */
#define OPCODE_STATUS		2 	/* a server status request (STATUS) */
#define OPCODE_NOTIFY		4 	/* NOTIFY */
#define OPCODE_UPDATE		5 	/* Dynamic update */

/* Possible RCODE values */
#define RCODE_OK		0 	/* No error condition */
#define RCODE_FORMAT		1 	/* Format error */
#define RCODE_SERVFAIL		2 	/* Server failure */
#define RCODE_NXDOMAIN		3 	/* Name Error */
#define RCODE_IMPL		4 	/* Not implemented */
#define RCODE_REFUSE		5 	/* Refused */
#define RCODE_YXDOMAIN		6	/* name should not exist */
#define RCODE_YXRRSET		7	/* rrset should not exist */
#define RCODE_NXRRSET		8	/* rrset does not exist */
#define RCODE_NOTAUTH		9	/* server not authoritative */
#define RCODE_NOTZONE		10	/* name not inside zone */

/* Standardized NSD return code.  Partially maps to DNS RCODE values.  */
enum nsd_rc
{
	/* Discard the client request.  */
	NSD_RC_DISCARD  = -1,
	/* OK, continue normal processing.  */
	NSD_RC_OK       = RCODE_OK,
	/* Return the appropriate error code to the client.  */
	NSD_RC_FORMAT   = RCODE_FORMAT,
	NSD_RC_SERVFAIL = RCODE_SERVFAIL,
	NSD_RC_NXDOMAIN = RCODE_NXDOMAIN,
	NSD_RC_IMPL     = RCODE_IMPL,
	NSD_RC_REFUSE   = RCODE_REFUSE,
	NSD_RC_NOTAUTH  = RCODE_NOTAUTH
};
typedef enum nsd_rc nsd_rc_type;

/* RFC1035 */
#define CLASS_IN	1	/* Class IN */
#define CLASS_CS	2	/* Class CS */
#define CLASS_CH	3	/* Class CHAOS */
#define CLASS_HS	4	/* Class HS */
#define CLASS_NONE	254	/* Class NONE rfc2136 */
#define CLASS_ANY	255	/* Class ANY */

#define TYPE_A		1	/* a host address */
#define TYPE_NS		2	/* an authoritative name server */
#define TYPE_MD		3	/* a mail destination (Obsolete - use MX) */
#define TYPE_MF		4	/* a mail forwarder (Obsolete - use MX) */
#define TYPE_CNAME	5	/* the canonical name for an alias */
#define TYPE_SOA	6	/* marks the start of a zone of authority */
#define TYPE_MB		7	/* a mailbox domain name (EXPERIMENTAL) */
#define TYPE_MG		8	/* a mail group member (EXPERIMENTAL) */
#define TYPE_MR		9	/* a mail rename domain name (EXPERIMENTAL) */
#define TYPE_NULL	10	/* a null RR (EXPERIMENTAL) */
#define TYPE_WKS	11	/* a well known service description */
#define TYPE_PTR	12	/* a domain name pointer */
#define TYPE_HINFO	13	/* host information */
#define TYPE_MINFO	14	/* mailbox or mail list information */
#define TYPE_MX		15	/* mail exchange */
#define TYPE_TXT	16	/* text strings */
#define TYPE_RP		17	/* RFC1183 */
#define TYPE_AFSDB	18	/* RFC1183 */
#define TYPE_X25	19	/* RFC1183 */
#define TYPE_ISDN	20	/* RFC1183 */
#define TYPE_RT		21	/* RFC1183 */
#define TYPE_NSAP	22	/* RFC1706 (deprecated by RFC9121) */
#define TYPE_NSAP_PTR	23	/* RFC1348 (deprecated by RFC9121) */
#define TYPE_SIG	24	/* 2535typecode */
#define TYPE_KEY	25	/* 2535typecode */
#define TYPE_PX		26	/* RFC2163 */
#define TYPE_GPOS	27	/* RFC1712 */
#define TYPE_AAAA	28	/* ipv6 address */
#define TYPE_LOC	29	/* LOC record  RFC1876 */
#define TYPE_NXT	30	/* 2535typecode */
#define TYPE_EID	31	/* draft-ietf-nimrod-dns-01 */
#define TYPE_NIMLOC	32	/* draft-ietf-nimrod-dns-01 */
#define TYPE_SRV	33	/* SRV record RFC2782 */
#define TYPE_ATMA	34	/* ATM Address */
#define TYPE_NAPTR	35	/* RFC2915 */
#define TYPE_KX		36	/* RFC2230 Key Exchange Delegation Record */
#define TYPE_CERT	37	/* RFC2538 */
#define TYPE_A6		38	/* RFC2874 */
#define TYPE_DNAME	39	/* RFC2672 */
#define TYPE_SINK	40	/* draft-eastlake-kitchen-sink */
#define TYPE_OPT	41	/* Pseudo OPT record... */
#define TYPE_APL	42	/* RFC3123 */
#define TYPE_DS		43	/* RFC 4033, 4034, and 4035 */
#define TYPE_SSHFP	44	/* SSH Key Fingerprint */
#define TYPE_IPSECKEY	45	/* public key for ipsec use. RFC 4025 */
#define TYPE_RRSIG	46	/* RFC 4033, 4034, and 4035 */
#define TYPE_NSEC	47	/* RFC 4033, 4034, and 4035 */
#define TYPE_DNSKEY	48	/* RFC 4033, 4034, and 4035 */
#define TYPE_DHCID	49	/* RFC4701 DHCP information */
#define TYPE_NSEC3	50	/* NSEC3, secure denial, prevents zonewalking */
#define TYPE_NSEC3PARAM 51	/* NSEC3PARAM at zone apex nsec3 parameters */
#define TYPE_TLSA	52	/* RFC 6698 */
#define TYPE_SMIMEA	53	/* RFC 8162 */
#define TYPE_HIP	55	/* RFC 8005 */
#define TYPE_NINFO	56	/* NINFO/ninfo-completed-template */
#define TYPE_RKEY	57	/* RKEY/rkey-completed-template */
#define TYPE_TALINK	58	/* draft-iet5f-dnsop-dnssec-trust-history */
#define TYPE_CDS	59	/* RFC 7344 */
#define TYPE_CDNSKEY	60	/* RFC 7344 */
#define TYPE_OPENPGPKEY 61	/* RFC 7929 */
#define TYPE_CSYNC	62	/* RFC 7477 */
#define TYPE_ZONEMD	63	/* RFC 8976 */
#define TYPE_SVCB	64	/* RFC 9460 */
#define TYPE_HTTPS	65	/* RFC 9460 */
#define TYPE_DSYNC	66	/* draft-ietf-dnsop-generalized-notify */

#define TYPE_SPF        99      /* RFC 4408 */

#define TYPE_NID        104     /* RFC 6742 */
#define TYPE_L32        105     /* RFC 6742 */
#define TYPE_L64        106     /* RFC 6742 */
#define TYPE_LP         107     /* RFC 6742 */
#define TYPE_EUI48      108     /* RFC 7043 */
#define TYPE_EUI64      109     /* RFC 7043 */

#define TYPE_TSIG	250
#define TYPE_IXFR	251
#define TYPE_AXFR	252
#define TYPE_MAILB	253	/* A request for mailbox-related records (MB, MG or MR) */
#define TYPE_MAILA	254	/* A request for mail agent RRs (Obsolete - see MX) */
#define TYPE_ANY	255	/* any type (wildcard) */
#define TYPE_URI	256	/* RFC 7553 */
#define TYPE_CAA	257	/* RFC 6844 */
#define TYPE_AVC	258	/* AVC/avc-completed-template */
#define TYPE_DOA	259	/* draft-durand-doa-over-dns */
#define TYPE_AMTRELAY	260	/* RFC 8777 */
#define TYPE_RESINFO	261	/* RFC 9606 */
#define TYPE_WALLET	262	/* WALLET/wallet-completed-template */
#define TYPE_CLA	263	/* CLA/cla-completed-template */
#define TYPE_IPN	264	/* IPN/ipn-completed-template */

#define TYPE_TA		32768	/* http://www.watson.org/~weiler/INI1999-19.pdf */
#define TYPE_DLV	32769	/* RFC 4431 */

#ifdef USE_DELEG
#define TYPE_DELEG	65280	/* IETF DELEG draft*/
#endif

#define PSEUDO_TYPE_TA	RRTYPE_DESCRIPTORS_LENGTH
#define PSEUDO_TYPE_DLV	(RRTYPE_DESCRIPTORS_LENGTH + 1)

#define SVCB_KEY_MANDATORY		0
#define SVCB_KEY_ALPN			1
#define SVCB_KEY_NO_DEFAULT_ALPN	2
#define SVCB_KEY_PORT			3
#define SVCB_KEY_IPV4HINT		4
#define SVCB_KEY_ECH			5
#define SVCB_KEY_IPV6HINT		6
#define SVCB_KEY_DOHPATH		7
#define SVCB_KEY_OHTTP			8
#define SVCB_KEY_TLS_SUPPORTED_GROUPS	9
#define SVCPARAMKEY_COUNT 10

#define MAXLABELLEN	63
#define MAXDOMAINLEN	255

#define MAXRDATALEN	64      /* This is more than enough, think multiple TXT. */
#define MAX_RDLENGTH	65535

/* Maximum size of a single RR.  */
#define MAX_RR_SIZE \
	(MAXDOMAINLEN + sizeof(uint32_t) + 4*sizeof(uint16_t) + MAX_RDLENGTH)

#define IP4ADDRLEN	(32/8)
#define IP6ADDRLEN	(128/8)
#define EUI48ADDRLEN	(48/8)
#define EUI64ADDRLEN	(64/8)

#define NSEC3_HASH_LEN 20

/*
 * The different types of RDATA wireformat data.
 */
enum rdata_wireformat
{
	RDATA_WF_COMPRESSED_DNAME,   /* Possibly compressed domain name.  */
	RDATA_WF_UNCOMPRESSED_DNAME, /* Uncompressed domain name.  */
	RDATA_WF_LITERAL_DNAME,      /* Literal (not downcased) dname.  */
	RDATA_WF_BYTE,               /* 8-bit integer.  */
	RDATA_WF_SHORT,              /* 16-bit integer.  */
	RDATA_WF_LONG,               /* 32-bit integer.  */
	RDATA_WF_LONGLONG,           /* 64-bit integer.  */
	RDATA_WF_TEXT,               /* Text string.  */
	RDATA_WF_TEXTS,              /* Text string sequence.  */
	RDATA_WF_A,                  /* 32-bit IPv4 address.  */
	RDATA_WF_AAAA,               /* 128-bit IPv6 address.  */
	RDATA_WF_BINARY,             /* Binary data (unknown length).  */
	RDATA_WF_BINARYWITHLENGTH,   /* Binary data preceded by 1 byte length */
	RDATA_WF_APL,                /* APL data.  */
	RDATA_WF_IPSECGATEWAY,       /* IPSECKEY gateway ip4, ip6 or dname. */
	RDATA_WF_ILNP64,             /* 64-bit uncompressed IPv6 address.  */
	RDATA_WF_EUI48,              /* 48-bit address.  */
	RDATA_WF_EUI64,              /* 64-bit address.  */
	RDATA_WF_LONG_TEXT,          /* Long (>255) text string. */
	RDATA_WF_SVCPARAM,           /* SvcParam <key>[=<value>] */
	RDATA_WF_HIP,                /* HIP rdata up to the Rendezvous Servers */
	RDATA_WF_AMTRELAY_RELAY      /* ip4, ip6, dname or nothing */
};
typedef enum rdata_wireformat rdata_wireformat_type;

/*
 * The different types of RDATA that can appear in the zone file.
 */
enum rdata_zoneformat
{
	RDATA_ZF_DNAME,		/* Domain name.  */
	RDATA_ZF_LITERAL_DNAME,	/* DNS name (not lowercased domain name).  */
	RDATA_ZF_TEXT,		/* Text string.  */
	RDATA_ZF_TEXTS,		/* Text string sequence.  */
	RDATA_ZF_BYTE,		/* 8-bit integer.  */
	RDATA_ZF_SHORT,		/* 16-bit integer.  */
	RDATA_ZF_LONG,		/* 32-bit integer.  */
	RDATA_ZF_LONGLONG,	/* 64-bit integer.  */
	RDATA_ZF_A,		/* 32-bit IPv4 address.  */
	RDATA_ZF_AAAA,		/* 128-bit IPv6 address.  */
	RDATA_ZF_RRTYPE,	/* RR type.  */
	RDATA_ZF_ALGORITHM,	/* Cryptographic algorithm.  */
	RDATA_ZF_CERTIFICATE_TYPE,
	RDATA_ZF_PERIOD,	/* Time period.  */
	RDATA_ZF_TIME,
	RDATA_ZF_BASE64,	/* Base-64 binary data.  */
	RDATA_ZF_BASE32,	/* Base-32 binary data.  */
	RDATA_ZF_HEX,		/* Hexadecimal binary data.  */
	RDATA_ZF_HEX_LEN,	/* Hexadecimal binary data. Skip initial length byte. */
	RDATA_ZF_NSAP,		/* NSAP.  */
	RDATA_ZF_APL,		/* APL.  */
	RDATA_ZF_IPSECGATEWAY,	/* IPSECKEY gateway ip4, ip6 or dname. */
	RDATA_ZF_SERVICES,	/* Protocol and port number bitmap.  */
	RDATA_ZF_NXT,		/* NXT type bitmap.  */
	RDATA_ZF_NSEC,		/* NSEC type bitmap.  */
	RDATA_ZF_LOC,		/* Location data.  */
	RDATA_ZF_ILNP64,	/* 64-bit uncompressed IPv6 address.  */
	RDATA_ZF_EUI48,		/* EUI48 address.  */
	RDATA_ZF_EUI64,		/* EUI64 address.  */
	RDATA_ZF_LONG_TEXT,	/* Long (>255) text string. */
	RDATA_ZF_UNQUOTED,	/* Unquoted text string. */
	RDATA_ZF_UNQUOTEDS,	/* A sequence of unquoted text strings. */
	RDATA_ZF_TAG,		/* A sequence of letters and numbers. */
	RDATA_ZF_SVCPARAM,	/* SvcParam <key>[=<value>] */
	RDATA_ZF_HIP,		/* HIP rdata up to the Rendezvous Servers */
	RDATA_ZF_ATMA,		/* ATM Address */
	RDATA_ZF_AMTRELAY_D_TYPE,/* Discovery Optional and Type */
	RDATA_ZF_AMTRELAY_RELAY,/* ip4, ip6, dname or nothing */
	RDATA_ZF_UNKNOWN	/* Unknown data.  */
};
typedef enum rdata_zoneformat rdata_zoneformat_type;

struct rrtype_descriptor
{
	uint16_t    type;	/* RR type */
	const char *name;	/* Textual name.  */
	uint32_t    minimum;	/* Minimum number of RDATAs.  */
	uint32_t    maximum;	/* Maximum number of RDATAs.  */
	uint8_t     wireformat[MAXRDATALEN]; /* rdata_wireformat_type */
	uint8_t     zoneformat[MAXRDATALEN]; /* rdata_zoneformat_type  */
};
typedef struct rrtype_descriptor rrtype_descriptor_type;

/*
 * Indexed by type.  The special type "0" can be used to get a
 * descriptor for unknown types (with one binary rdata).
 *
 * CLA + 1
 */
<<<<<<< HEAD
#define RRTYPE_DESCRIPTORS_LENGTH  (TYPE_IPN + 1)
=======
#ifndef USE_DELEG
#define RRTYPE_DESCRIPTORS_LENGTH  (TYPE_CLA + 1)
#else
#define RRTYPE_DESCRIPTORS_LENGTH  (TYPE_CLA + 2)
#endif
>>>>>>> 4a618c72
rrtype_descriptor_type *rrtype_descriptor_by_name(const char *name);
rrtype_descriptor_type *rrtype_descriptor_by_type(uint16_t type);

const char *rrtype_to_string(uint16_t rrtype);

/*
 * Lookup the type in the ztypes lookup table.  If not found, check if
 * the type uses the "TYPExxx" notation for unknown types.
 *
 * Return 0 if no type matches.
 */
uint16_t rrtype_from_string(const char *name);

const char *rrclass_to_string(uint16_t rrclass);
uint16_t rrclass_from_string(const char *name);

#endif /* DNS_H */<|MERGE_RESOLUTION|>--- conflicted
+++ resolved
@@ -176,12 +176,15 @@
 #define TYPE_TA		32768	/* http://www.watson.org/~weiler/INI1999-19.pdf */
 #define TYPE_DLV	32769	/* RFC 4431 */
 
-#ifdef USE_DELEG
-#define TYPE_DELEG	65280	/* IETF DELEG draft*/
+#ifdef USE_IDELEG
+#define TYPE_IDELEG	65280	/* IETF IDELEG draft*/
 #endif
 
 #define PSEUDO_TYPE_TA	RRTYPE_DESCRIPTORS_LENGTH
 #define PSEUDO_TYPE_DLV	(RRTYPE_DESCRIPTORS_LENGTH + 1)
+#ifdef USE_IDELEG
+#define PSEUDO_TYPE_IDELEG	(RRTYPE_DESCRIPTORS_LENGTH + 2)
+#endif
 
 #define SVCB_KEY_MANDATORY		0
 #define SVCB_KEY_ALPN			1
@@ -304,17 +307,9 @@
  * Indexed by type.  The special type "0" can be used to get a
  * descriptor for unknown types (with one binary rdata).
  *
- * CLA + 1
- */
-<<<<<<< HEAD
+ * IPN + 1
+ */
 #define RRTYPE_DESCRIPTORS_LENGTH  (TYPE_IPN + 1)
-=======
-#ifndef USE_DELEG
-#define RRTYPE_DESCRIPTORS_LENGTH  (TYPE_CLA + 1)
-#else
-#define RRTYPE_DESCRIPTORS_LENGTH  (TYPE_CLA + 2)
-#endif
->>>>>>> 4a618c72
 rrtype_descriptor_type *rrtype_descriptor_by_name(const char *name);
 rrtype_descriptor_type *rrtype_descriptor_by_type(uint16_t type);
 
