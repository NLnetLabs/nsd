/*
 * query.c -- nsd(8) the resolver.
 *
 * Copyright (c) 2001-2006, NLnet Labs. All rights reserved.
 *
 * See LICENSE for the license.
 *
 */

#include "config.h"

#include <sys/types.h>
#include <sys/socket.h>
#include <netinet/in.h>
#include <arpa/inet.h>
#include <assert.h>
#include <ctype.h>
#include <errno.h>
#include <limits.h>
#include <stddef.h>
#include <stdio.h>
#include <stdlib.h>
#include <string.h>
#include <time.h>
#include <unistd.h>
#include <netdb.h>

#include "answer.h"
#include "axfr.h"
#include "dns.h"
#include "dname.h"
#include "nsd.h"
#include "namedb.h"
#include "query.h"
#include "util.h"
#include "options.h"
#include "nsec3.h"
#include "tsig.h"

/* [Bug #253] Adding unnecessary NS RRset may lead to undesired truncation.
 * This function determines if the final response packet needs the NS RRset
 * included. Currently, it will only return negative if QTYPE == DNSKEY|DS.
 * This way, resolvers won't fallback to TCP unnecessarily when priming
 * trust anchors.
 */
static int answer_needs_ns(struct query  *query);

static int add_rrset(struct query  *query,
		     answer_type    *answer,
		     rr_section_type section,
		     domain_type    *owner,
		     rrset_type     *rrset);

static void answer_authoritative(struct nsd	  *nsd,
				 struct query     *q,
				 answer_type      *answer,
				 size_t            domain_number,
				 int               exact,
				 domain_type      *closest_match,
				 domain_type      *closest_encloser,
				 const dname_type *qname);

static void answer_lookup_zone(struct nsd *nsd, struct query *q,
			       answer_type *answer, size_t domain_number,
			       int exact, domain_type *closest_match,
			       domain_type *closest_encloser,
			       const dname_type *qname);

void
query_put_dname_offset(struct query *q, domain_type *domain, uint16_t offset)
{
	assert(q);
	assert(domain);
	assert(domain->number > 0);

	if (offset > MAX_COMPRESSION_OFFSET)
		return;
	if (q->compressed_dname_count >= MAX_COMPRESSED_DNAMES)
		return;

	q->compressed_dname_offsets[domain->number] = offset;
	q->compressed_dnames[q->compressed_dname_count] = domain;
	++q->compressed_dname_count;
}

void
query_clear_dname_offsets(struct query *q, size_t max_offset)
{
	while (q->compressed_dname_count > 0
	       && (q->compressed_dname_offsets[q->compressed_dnames[q->compressed_dname_count - 1]->number]
		   >= max_offset))
	{
		q->compressed_dname_offsets[q->compressed_dnames[q->compressed_dname_count - 1]->number] = 0;
		--q->compressed_dname_count;
	}
}

void
query_clear_compression_tables(struct query *q)
{
	uint16_t i;

	for (i = 0; i < q->compressed_dname_count; ++i) {
		assert(q->compressed_dnames);
		q->compressed_dname_offsets[q->compressed_dnames[i]->number] = 0;
	}
	q->compressed_dname_count = 0;
}

void
query_add_compression_domain(struct query *q, domain_type *domain, uint16_t offset)
{
	while (domain->parent) {
		DEBUG(DEBUG_NAME_COMPRESSION, 2,
		      (LOG_INFO, "query dname: %s, number: %lu, offset: %u\n",
		       domain_to_string(domain),
		       (unsigned long) domain->number,
		       offset));
		query_put_dname_offset(q, domain, offset);
		offset += label_length(dname_name(domain_dname(domain))) + 1;
		domain = domain->parent;
	}
}

/*
 * Generate an error response with the specified RCODE.
 */
query_state_type
query_error (struct query *q, nsd_rc_type rcode)
{
	if (rcode == NSD_RC_DISCARD) {
		return QUERY_DISCARDED;
	}

	buffer_clear(q->packet);

	QR_SET(q->packet);	   /* This is an answer.  */
	AD_CLR(q->packet);
	RCODE_SET(q->packet, (int) rcode); /* Error code.  */

	/* Truncate the question as well... */
	QDCOUNT_SET(q->packet, 0);
	ANCOUNT_SET(q->packet, 0);
	NSCOUNT_SET(q->packet, 0);
	ARCOUNT_SET(q->packet, 0);
	buffer_set_position(q->packet, QHEADERSZ);
	return QUERY_PROCESSED;
}

static int
query_ratelimit_err(nsd_type* nsd)
{
	time_t now = time(NULL);
	if(nsd->err_limit_time == now) {
		/* see if limit is exceeded for this second */
		if(nsd->err_limit_count++ > ERROR_RATELIMIT)
			return 1;
	} else {
		/* new second, new limits */
		nsd->err_limit_time = now;
		nsd->err_limit_count = 1;
	}
	return 0;
}

static query_state_type
query_formerr (struct query *query, nsd_type* nsd)
{
	int opcode = OPCODE(query->packet);
	if(query_ratelimit_err(nsd))
		return QUERY_DISCARDED;
	FLAGS_SET(query->packet, FLAGS(query->packet) & 0x0100U);
			/* Preserve the RD flag. Clear the rest. */
	OPCODE_SET(query->packet, opcode);
	return query_error(query, NSD_RC_FORMAT);
}

static void
query_cleanup(void *data)
{
	query_type *query = (query_type *) data;
	region_destroy(query->region);
}

query_type *
query_create(region_type *region, uint16_t *compressed_dname_offsets,
	size_t compressed_dname_size, domain_type **compressed_dnames)
{
	query_type *query
		= (query_type *) region_alloc_zero(region, sizeof(query_type));
	/* create region with large block size, because the initial chunk
	   saves many mallocs in the server */
	query->region = region_create_custom(xalloc, free, 16384, 16384/8, 32, 0);
	query->compressed_dname_offsets = compressed_dname_offsets;
	query->compressed_dnames = compressed_dnames;
	query->packet = buffer_create(region, QIOBUFSZ);
	region_add_cleanup(region, query_cleanup, query);
	query->compressed_dname_offsets_size = compressed_dname_size;
	tsig_create_record(&query->tsig, region);
	query->tsig_prepare_it = 1;
	query->tsig_update_it = 1;
	query->tsig_sign_it = 1;
	return query;
}

void
query_reset(query_type *q, size_t maxlen, int is_tcp)
{
	/*
	 * As long as less than 4Kb (region block size) has been used,
	 * this call to free_all is free, the block is saved for re-use,
	 * so no malloc() or free() calls are done.
	 * at present use of the region is for:
	 *   o query qname dname_type (255 max).
	 *   o wildcard expansion domain_type (7*ptr+u32+2bytes)+(5*ptr nsec3)
	 *   o wildcard expansion for additional section domain_type.
	 *   o nsec3 hashed name(s) (3 dnames for a nonexist_proof,
	 *     one proof per wildcard and for nx domain).
	 */
	region_free_all(q->region);
	q->addrlen = sizeof(q->addr);
	q->maxlen = maxlen;
	q->reserved_space = 0;
	buffer_clear(q->packet);
	edns_init_record(&q->edns);
	tsig_init_record(&q->tsig, NULL, NULL);
	q->tsig_prepare_it = 1;
	q->tsig_update_it = 1;
	q->tsig_sign_it = 1;
	q->tcp = is_tcp;
	q->qname = NULL;
	q->qtype = 0;
	q->qclass = 0;
	q->zone = NULL;
	q->opcode = 0;
	q->cname_count = 0;
	q->delegation_domain = NULL;
	q->delegation_rrset = NULL;
	q->compressed_dname_count = 0;
	q->number_temporary_domains = 0;

	q->axfr_is_done = 0;
	q->axfr_zone = NULL;
	q->axfr_current_domain = NULL;
	q->axfr_current_rrset = NULL;
	q->axfr_current_rr = 0;

#ifdef RATELIMIT
	q->wildcard_domain = NULL;
#endif
}

/* get a temporary domain number (or 0=failure) */
static domain_type*
query_get_tempdomain(struct query *q)
{
	static domain_type d[EXTRA_DOMAIN_NUMBERS];
	if(q->number_temporary_domains >= EXTRA_DOMAIN_NUMBERS)
		return 0;
	q->number_temporary_domains ++;
	memset(&d[q->number_temporary_domains-1], 0, sizeof(domain_type));
	d[q->number_temporary_domains-1].number = q->compressed_dname_offsets_size +
		q->number_temporary_domains - 1;
	return &d[q->number_temporary_domains-1];
}

static void
query_addtxt(struct query  *q,
	     const uint8_t *dname,
	     uint16_t       klass,
	     uint32_t       ttl,
	     const char    *txt)
{
	size_t txt_length = strlen(txt);
	uint8_t len = (uint8_t) txt_length;

	assert(txt_length <= UCHAR_MAX);

	/* Add the dname */
	if (dname >= buffer_begin(q->packet)
	    && dname <= buffer_current(q->packet))
	{
		buffer_write_u16(q->packet,
				 0xc000 | (dname - buffer_begin(q->packet)));
	} else {
		buffer_write(q->packet, dname + 1, *dname);
	}

	buffer_write_u16(q->packet, TYPE_TXT);
	buffer_write_u16(q->packet, klass);
	buffer_write_u32(q->packet, ttl);
	buffer_write_u16(q->packet, len + 1);
	buffer_write_u8(q->packet, len);
	buffer_write(q->packet, txt, len);
}

/*
 * Parse the question section of a query.  The normalized query name
 * is stored in QUERY->name, the class in QUERY->klass, and the type
 * in QUERY->type.
 */
static int
process_query_section(query_type *query)
{
	uint8_t qnamebuf[MAXDOMAINLEN];

	buffer_set_position(query->packet, QHEADERSZ);
	/* Lets parse the query name and convert it to lower case.  */
	if(!packet_read_query_section(query->packet, qnamebuf,
		&query->qtype, &query->qclass))
		return 0;
	query->qname = dname_make(query->region, qnamebuf, 1);
	return 1;
}


/*
 * Process an optional EDNS OPT record.  Sets QUERY->EDNS to 0 if
 * there was no EDNS record, to -1 if there was an invalid or
 * unsupported EDNS record, and to 1 otherwise.  Updates QUERY->MAXLEN
 * if the EDNS record specifies a maximum supported response length.
 *
 * Return NSD_RC_FORMAT on failure, NSD_RC_OK on success.
 */
static nsd_rc_type
process_edns(nsd_type* nsd, struct query *q)
{
	if (q->edns.status == EDNS_ERROR) {
		/* The only error is VERSION not implemented */
		return NSD_RC_FORMAT;
	}

	if (q->edns.status == EDNS_OK) {
		/* Only care about UDP size larger than normal... */
		if (!q->tcp && q->edns.maxlen > UDP_MAX_MESSAGE_LEN) {
			size_t edns_size;
#if defined(INET6)
			if (q->addr.ss_family == AF_INET6) {
				edns_size = nsd->ipv6_edns_size;
			} else
#endif
			edns_size = nsd->ipv4_edns_size;

			if (q->edns.maxlen < edns_size) {
				q->maxlen = q->edns.maxlen;
			} else {
				q->maxlen = edns_size;
			}

#if defined(INET6) && !defined(IPV6_USE_MIN_MTU) && !defined(IPV6_MTU)
			/*
			 * Use IPv6 minimum MTU to avoid sending
			 * packets that are too large for some links.
			 * IPv6 will not automatically fragment in
			 * this case (unlike IPv4).
			 */
			if (q->addr.ss_family == AF_INET6
			    && q->maxlen > IPV6_MIN_MTU)
			{
				q->maxlen = IPV6_MIN_MTU;
			}
#endif
		}

		/* Strip the OPT resource record off... */
		buffer_set_position(q->packet, q->edns.position);
		buffer_set_limit(q->packet, q->edns.position);
		ARCOUNT_SET(q->packet, ARCOUNT(q->packet) - 1);
	}
	return NSD_RC_OK;
}

/*
 * Processes TSIG.
 * Sets error when tsig does not verify on the query.
 */
static nsd_rc_type
process_tsig(struct query* q)
{
	if(q->tsig.status == TSIG_ERROR)
		return NSD_RC_FORMAT;
	if(q->tsig.status == TSIG_OK) {
		if(!tsig_from_query(&q->tsig)) {
			char a[128];
			addr2str(&q->addr, a, sizeof(a));
			log_msg(LOG_ERR, "query: bad tsig (%s) for key %s from %s",
				tsig_error(q->tsig.error_code),
				dname_to_string(q->tsig.key_name, NULL), a);
			return NSD_RC_NOTAUTH;
		}
		buffer_set_limit(q->packet, q->tsig.position);
		ARCOUNT_SET(q->packet, ARCOUNT(q->packet) - 1);
		tsig_prepare(&q->tsig);
		tsig_update(&q->tsig, q->packet, buffer_limit(q->packet));
		if(!tsig_verify(&q->tsig)) {
			char a[128];
			addr2str(&q->addr, a, sizeof(a));
			log_msg(LOG_ERR, "query: bad tsig signature for key %s from %s",
				dname_to_string(q->tsig.key->name, NULL), a);
			return NSD_RC_NOTAUTH;
		}
		DEBUG(DEBUG_XFRD,1, (LOG_INFO, "query good tsig signature for %s",
			dname_to_string(q->tsig.key->name, NULL)));
	}
	return NSD_RC_OK;
}

/*
 * Check notify acl and forward to xfrd (or return an error).
 */
static query_state_type
answer_notify(struct nsd* nsd, struct query *query)
{
	int acl_num, acl_num_xfr;
	struct acl_options *why;
	nsd_rc_type rc;

	struct zone_options* zone_opt;
	DEBUG(DEBUG_XFRD,1, (LOG_INFO, "got notify %s processing acl",
		dname_to_string(query->qname, NULL)));

	zone_opt = zone_options_find(nsd->options, query->qname);
	if(!zone_opt)
		return query_error(query, NSD_RC_NXDOMAIN);

	if(!nsd->this_child) /* we are in debug mode or something */
		return query_error(query, NSD_RC_SERVFAIL);

	if(!tsig_find_rr(&query->tsig, query->packet)) {
		DEBUG(DEBUG_XFRD,2, (LOG_ERR, "bad tsig RR format"));
		return query_error(query, NSD_RC_FORMAT);
	}
	rc = process_tsig(query);
	if(rc != NSD_RC_OK)
		return query_error(query, rc);

	/* check if it passes acl */
	if((acl_num = acl_check_incoming(zone_opt->pattern->allow_notify, query,
		&why)) != -1)
	{
		sig_atomic_t mode = NSD_PASS_TO_XFRD;
		int s = nsd->this_child->parent_fd;
		uint16_t sz;
		uint32_t acl_send = htonl(acl_num);
		uint32_t acl_xfr;
		size_t pos;

		/* Find priority candidate for request XFR. -1 if no match */
		acl_num_xfr = acl_check_incoming(
			zone_opt->pattern->request_xfr, query, NULL);

		acl_xfr = htonl(acl_num_xfr);

		assert(why);
		DEBUG(DEBUG_XFRD,1, (LOG_INFO, "got notify %s passed acl %s %s",
			dname_to_string(query->qname, NULL),
			why->ip_address_spec,
			why->nokey?"NOKEY":
			(why->blocked?"BLOCKED":why->key_name)));
		sz = buffer_limit(query->packet);
		if(buffer_limit(query->packet) > MAX_PACKET_SIZE)
			return query_error(query, NSD_RC_SERVFAIL);
		/* forward to xfrd for processing
		   Note. Blocking IPC I/O, but acl is OK. */
		sz = htons(sz);
		if(!write_socket(s, &mode, sizeof(mode)) ||
			!write_socket(s, &sz, sizeof(sz)) ||
			!write_socket(s, buffer_begin(query->packet),
				buffer_limit(query->packet)) ||
			!write_socket(s, &acl_send, sizeof(acl_send)) ||
			!write_socket(s, &acl_xfr, sizeof(acl_xfr))) {
			log_msg(LOG_ERR, "error in IPC notify server2main, %s",
				strerror(errno));
			return query_error(query, NSD_RC_SERVFAIL);
		}
		if(verbosity >= 1) {
			uint32_t serial = 0;
			char address[128];
			addr2str(&query->addr, address, sizeof(address));
			if(packet_find_notify_serial(query->packet, &serial))
			  VERBOSITY(1, (LOG_INFO, "notify for %s from %s serial %u",
				dname_to_string(query->qname, NULL), address,
				(unsigned)serial));
			else
			  VERBOSITY(1, (LOG_INFO, "notify for %s from %s",
				dname_to_string(query->qname, NULL), address));
		}

		/* create notify reply - keep same query contents */
		QR_SET(query->packet);         /* This is an answer.  */
		AA_SET(query->packet);	   /* we are authoritative. */
		ANCOUNT_SET(query->packet, 0);
		NSCOUNT_SET(query->packet, 0);
		ARCOUNT_SET(query->packet, 0);
		RCODE_SET(query->packet, RCODE_OK); /* Error code.  */
		/* position is right after the query */
		pos = buffer_position(query->packet);
		buffer_clear(query->packet);
		buffer_set_position(query->packet, pos);
		/* tsig is added in add_additional later (if needed) */
		return QUERY_PROCESSED;
	}

	if (verbosity >= 2) {
		char address[128];
		addr2str(&query->addr, address, sizeof(address));
		VERBOSITY(2, (LOG_INFO, "notify for %s from %s refused, %s%s",
			dname_to_string(query->qname, NULL),
			address,
			why?why->key_name:"no acl matches",
			why?why->ip_address_spec:"."));
	}

	return query_error(query, NSD_RC_REFUSE);
}


/*
 * Answer a query in the CHAOS class.
 */
static query_state_type
answer_chaos(struct nsd *nsd, query_type *q)
{
	AA_CLR(q->packet);
	switch (q->qtype) {
	case TYPE_ANY:
	case TYPE_TXT:
		if ((q->qname->name_size == 11
		     && memcmp(dname_name(q->qname), "\002id\006server", 11) == 0) ||
		    (q->qname->name_size ==  15
		     && memcmp(dname_name(q->qname), "\010hostname\004bind", 15) == 0))
		{
			if(!nsd->options->hide_identity) {
				/* Add ID */
				query_addtxt(q,
				     buffer_begin(q->packet) + QHEADERSZ,
				     CLASS_CH,
				     0,
				     nsd->identity);
				ANCOUNT_SET(q->packet, ANCOUNT(q->packet) + 1);
			} else {
				RCODE_SET(q->packet, RCODE_REFUSE);
				/* RFC8914 - Extended DNS Errors
				 * 4.19. Extended DNS Error Code 18 - Prohibited */
				q->edns.ede = EDE_PROHIBITED;
			}
		} else if ((q->qname->name_size == 16
			    && memcmp(dname_name(q->qname), "\007version\006server", 16) == 0) ||
			   (q->qname->name_size == 14
			    && memcmp(dname_name(q->qname), "\007version\004bind", 14) == 0))
		{
			if(!nsd->options->hide_version) {
				/* Add version */
				query_addtxt(q,
				     buffer_begin(q->packet) + QHEADERSZ,
				     CLASS_CH,
				     0,
				     nsd->version);
				ANCOUNT_SET(q->packet, ANCOUNT(q->packet) + 1);
			} else {
				RCODE_SET(q->packet, RCODE_REFUSE);
				/* RFC8914 - Extended DNS Errors
				 * 4.19. Extended DNS Error Code 18 - Prohibited */
				q->edns.ede = EDE_PROHIBITED;
			}
		} else {
			RCODE_SET(q->packet, RCODE_REFUSE);
			/* RFC8914 - Extended DNS Errors
			 * 4.22. Extended DNS Error Code 21 - Not Supported */
			q->edns.ede = EDE_NOT_SUPPORTED;

		}
		break;
	default:
		RCODE_SET(q->packet, RCODE_REFUSE);
		/* RFC8914 - Extended DNS Errors
		 * 4.22. Extended DNS Error Code 21 - Not Supported */
		q->edns.ede = EDE_NOT_SUPPORTED;
		break;
	}

	return QUERY_PROCESSED;
}


/*
 * Find the covering NSEC for a non-existent domain name.  Normally
 * the NSEC will be located at CLOSEST_MATCH, except when it is an
 * empty non-terminal.  In this case the NSEC may be located at the
 * previous domain name (in canonical ordering).
 */
static domain_type *
find_covering_nsec(domain_type *closest_match,
		   zone_type   *zone,
		   rrset_type **nsec_rrset)
{
	assert(closest_match);
	assert(nsec_rrset);

	/* loop away temporary created domains. For real ones it is &RBTREE_NULL */
#ifdef USE_RADIX_TREE
	while (closest_match->rnode == NULL)
#else
	while (closest_match->node.parent == NULL)
#endif
		closest_match = closest_match->parent;
	while (closest_match) {
		*nsec_rrset = domain_find_rrset(closest_match, zone, TYPE_NSEC);
		if (*nsec_rrset) {
			return closest_match;
		}
		if (closest_match == zone->apex) {
			/* Don't look outside the current zone.  */
			return NULL;
		}
		closest_match = domain_previous(closest_match);
	}
	return NULL;
}


struct additional_rr_types
{
	uint16_t        rr_type;
	rr_section_type rr_section;
};

struct additional_rr_types default_additional_rr_types[] = {
	{ TYPE_A, ADDITIONAL_A_SECTION },
	{ TYPE_AAAA, ADDITIONAL_AAAA_SECTION },
	{ 0, (rr_section_type) 0 }
};

struct additional_rr_types swap_aaaa_additional_rr_types[] = {
	{ TYPE_AAAA, ADDITIONAL_A_SECTION },
	{ TYPE_A, ADDITIONAL_AAAA_SECTION },
	{ 0, (rr_section_type) 0 }
};

struct additional_rr_types rt_additional_rr_types[] = {
	{ TYPE_A, ADDITIONAL_A_SECTION },
	{ TYPE_AAAA, ADDITIONAL_AAAA_SECTION },
	{ TYPE_X25, ADDITIONAL_OTHER_SECTION },
	{ TYPE_ISDN, ADDITIONAL_OTHER_SECTION },
	{ 0, (rr_section_type) 0 }
};

static void
add_additional_rrsets(struct query *query, answer_type *answer,
		      rrset_type *master_rrset, size_t rdata_index,
		      int allow_glue, struct additional_rr_types types[])
{
	size_t i;

	assert(query);
	assert(answer);
	assert(master_rrset);
	assert(rdata_atom_is_domain(rrset_rrtype(master_rrset), rdata_index));

	for (i = 0; i < master_rrset->rr_count; ++i) {
		int j;
		domain_type *additional = rdata_atom_domain(master_rrset->rrs[i].rdatas[rdata_index]);
		domain_type *match = additional;

		assert(additional);

		if (!allow_glue && domain_is_glue(match, query->zone))
			continue;

		/*
		 * Check to see if we need to generate the dependent
		 * based on a wildcard domain.
		 */
		while (!match->is_existing) {
			match = match->parent;
		}
		if (additional != match && domain_wildcard_child(match)) {
			domain_type *wildcard_child = domain_wildcard_child(match);
			domain_type *temp = (domain_type *) region_alloc(
				query->region, sizeof(domain_type));
#ifdef USE_RADIX_TREE
			temp->rnode = NULL;
			temp->dname = additional->dname;
#else
			memcpy(&temp->node, &additional->node, sizeof(rbnode_type));
			temp->node.parent = NULL;
#endif
			temp->number = additional->number;
			temp->parent = match;
			temp->wildcard_child_closest_match = temp;
			temp->rrsets = wildcard_child->rrsets;
			temp->is_existing = wildcard_child->is_existing;
			additional = temp;
		}

		for (j = 0; types[j].rr_type != 0; ++j) {
			rrset_type *rrset = domain_find_rrset(
				additional, query->zone, types[j].rr_type);
			if (rrset) {
				answer_add_rrset(answer, types[j].rr_section,
						 additional, rrset);
			}
		}
	}
}

static int
answer_needs_ns(struct query* query)
{
	assert(query);
	/* Currently, only troublesome for DNSKEY and DS,
         * cuz their RRSETs are quite large. */
	return (query->qtype != TYPE_DNSKEY && query->qtype != TYPE_DS
		&& query->qtype != TYPE_ANY);
}

static int
add_rrset(struct query   *query,
	  answer_type    *answer,
	  rr_section_type section,
	  domain_type    *owner,
	  rrset_type     *rrset)
{
	int result;

	assert(query);
	assert(answer);
	assert(owner);
	assert(rrset);
	assert(rrset_rrclass(rrset) == CLASS_IN);

	result = answer_add_rrset(answer, section, owner, rrset);
	if(minimal_responses && section != AUTHORITY_SECTION &&
		query->qtype != TYPE_NS)
		return result;
	switch (rrset_rrtype(rrset)) {
	case TYPE_NS:
#if defined(INET6)
		/* if query over IPv6, swap A and AAAA; put AAAA first */
		add_additional_rrsets(query, answer, rrset, 0, 1,
			(query->addr.ss_family == AF_INET6)?
			swap_aaaa_additional_rr_types:
			default_additional_rr_types);
#else
		add_additional_rrsets(query, answer, rrset, 0, 1,
				      default_additional_rr_types);
#endif
		break;
	case TYPE_MB:
		add_additional_rrsets(query, answer, rrset, 0, 0,
				      default_additional_rr_types);
		break;
	case TYPE_MX:
	case TYPE_KX:
		add_additional_rrsets(query, answer, rrset, 1, 0,
				      default_additional_rr_types);
		break;
	case TYPE_RT:
		add_additional_rrsets(query, answer, rrset, 1, 0,
				      rt_additional_rr_types);
		break;
	case TYPE_SRV:
		add_additional_rrsets(query, answer, rrset, 3, 0,
				      default_additional_rr_types);
		break;
	default:
		break;
	}

	return result;
}


/* returns 0 on error, or the domain number for to_name.
   from_name is changes to to_name by the DNAME rr.
   DNAME rr is from src to dest.
   closest encloser encloses the to_name. */
static size_t
query_synthesize_cname(struct query* q, struct answer* answer, const dname_type* from_name,
	const dname_type* to_name, domain_type* src, domain_type* to_closest_encloser,
	domain_type** to_closest_match, uint32_t ttl)
{
	/* add temporary domains for from_name and to_name and all
	   their (not allocated yet) parents */
	/* any domains below src are not_existing (because of DNAME at src) */
	int i;
	size_t j;
	domain_type* cname_domain;
	domain_type* cname_dest;
	rrset_type* rrset;

	domain_type* lastparent = src;
	assert(q && answer && from_name && to_name && src && to_closest_encloser);
	assert(to_closest_match);

	/* check for loop by duplicate CNAME rrset synthesized */
	for(j=0; j<answer->rrset_count; ++j) {
		if(answer->section[j] == ANSWER_SECTION &&
			answer->rrsets[j]->rr_count == 1 &&
			answer->rrsets[j]->rrs[0].type == TYPE_CNAME &&
			dname_compare(domain_dname(answer->rrsets[j]->rrs[0].owner), from_name) == 0 &&
			answer->rrsets[j]->rrs[0].rdata_count == 1 &&
			dname_compare(domain_dname(answer->rrsets[j]->rrs[0].rdatas->domain), to_name) == 0) {
			DEBUG(DEBUG_QUERY,2, (LOG_INFO, "loop for synthesized CNAME rrset for query %s", dname_to_string(q->qname, NULL)));
			return 0;
		}
	}

	/* allocate source part */
	for(i=0; i < from_name->label_count - domain_dname(src)->label_count; i++)
	{
		domain_type* newdom = query_get_tempdomain(q);
		if(!newdom)
			return 0;
		newdom->is_existing = 1;
		newdom->parent = lastparent;
#ifdef USE_RADIX_TREE
		newdom->dname
#else
		newdom->node.key
#endif
			= dname_partial_copy(q->region,
			from_name, domain_dname(src)->label_count + i + 1);
		if(dname_compare(domain_dname(newdom), q->qname) == 0) {
			/* 0 good for query name, otherwise new number */
			newdom->number = 0;
		}
		DEBUG(DEBUG_QUERY,2, (LOG_INFO, "created temp domain src %d. %s nr %d", i,
			domain_to_string(newdom), (int)newdom->number));
		lastparent = newdom;
	}
	cname_domain = lastparent;

	/* allocate dest part */
	lastparent = to_closest_encloser;
	for(i=0; i < to_name->label_count - domain_dname(to_closest_encloser)->label_count;
		i++)
	{
		domain_type* newdom = query_get_tempdomain(q);
		if(!newdom)
			return 0;
		newdom->is_existing = 0;
		newdom->parent = lastparent;
#ifdef USE_RADIX_TREE
		newdom->dname
#else
		newdom->node.key
#endif
			= dname_partial_copy(q->region,
			to_name, domain_dname(to_closest_encloser)->label_count + i + 1);
		DEBUG(DEBUG_QUERY,2, (LOG_INFO, "created temp domain dest %d. %s nr %d", i,
			domain_to_string(newdom), (int)newdom->number));
		lastparent = newdom;
	}
	cname_dest = lastparent;
	*to_closest_match = cname_dest;

	/* allocate the CNAME RR */
	rrset = (rrset_type*) region_alloc(q->region, sizeof(rrset_type));
	memset(rrset, 0, sizeof(rrset_type));
	rrset->zone = q->zone;
	rrset->rr_count = 1;
	rrset->rrs = (rr_type*) region_alloc(q->region, sizeof(rr_type));
	memset(rrset->rrs, 0, sizeof(rr_type));
	rrset->rrs->owner = cname_domain;
	rrset->rrs->ttl = ttl;
	rrset->rrs->type = TYPE_CNAME;
	rrset->rrs->klass = CLASS_IN;
	rrset->rrs->rdata_count = 1;
	rrset->rrs->rdatas = (rdata_atom_type*)region_alloc(q->region,
		sizeof(rdata_atom_type));
	rrset->rrs->rdatas->domain = cname_dest;

	if(!add_rrset(q, answer, ANSWER_SECTION, cname_domain, rrset)) {
		DEBUG(DEBUG_QUERY,2, (LOG_INFO, "could not add synthesized CNAME rrset to packet for query %s", dname_to_string(q->qname, NULL)));
		/* failure to add CNAME; likely is a loop, the same twice */
		return 0;
	}

	return cname_dest->number;
}

/*
 * Answer delegation information.
 *
 * DNSSEC: Include the DS RRset if present.  Otherwise include an NSEC
 * record proving the DS RRset does not exist.
 */
static void
answer_delegation(query_type *query, answer_type *answer)
{
	assert(answer);
	assert(query->delegation_domain);
	assert(query->delegation_rrset);

	if (query->cname_count == 0) {
		AA_CLR(query->packet);
	} else {
		AA_SET(query->packet);
	}

	add_rrset(query,
		  answer,
		  AUTHORITY_SECTION,
		  query->delegation_domain,
		  query->delegation_rrset);
	if (query->edns.dnssec_ok && zone_is_secure(query->zone)) {
		rrset_type *rrset;
		if ((rrset = domain_find_rrset(query->delegation_domain, query->zone, TYPE_DS))) {
			add_rrset(query, answer, AUTHORITY_SECTION,
				  query->delegation_domain, rrset);
#ifdef NSEC3
		} else if (query->zone->nsec3_param) {
			nsec3_answer_delegation(query, answer);
#endif
		} else if ((rrset = domain_find_rrset(query->delegation_domain, query->zone, TYPE_NSEC))) {
			add_rrset(query, answer, AUTHORITY_SECTION,
				  query->delegation_domain, rrset);
		}
	}
}


/*
 * Answer SOA information.
 */
static void
answer_soa(struct query *query, answer_type *answer)
{
	if (query->qclass != CLASS_ANY) {
		add_rrset(query, answer,
			  AUTHORITY_SECTION,
			  query->zone->apex,
			  query->zone->soa_nx_rrset);
	}
}


/*
 * Answer that the domain name exists but there is no RRset with the
 * requested type.
 *
 * DNSSEC: Include the correct NSEC record proving that the type does
 * not exist.  In the wildcard no data (3.1.3.4) case the wildcard IS
 * NOT expanded, so the ORIGINAL parameter must point to the original
 * wildcard entry, not to the generated entry.
 */
static void
answer_nodata(struct query *query, answer_type *answer, domain_type *original)
{
	answer_soa(query, answer);

#ifdef NSEC3
	if (query->edns.dnssec_ok && query->zone->nsec3_param) {
		nsec3_answer_nodata(query, answer, original);
	} else
#endif
	if (query->edns.dnssec_ok && zone_is_secure(query->zone)) {
		domain_type *nsec_domain;
		rrset_type *nsec_rrset;

		nsec_domain = find_covering_nsec(original, query->zone, &nsec_rrset);
		if (nsec_domain) {
			add_rrset(query, answer, AUTHORITY_SECTION, nsec_domain, nsec_rrset);
		}
	}
}

static void
answer_nxdomain(query_type *query, answer_type *answer)
{
	RCODE_SET(query->packet, RCODE_NXDOMAIN);
	answer_soa(query, answer);
}


/*
 * Answer domain information (or SOA if we do not have an RRset for
 * the type specified by the query).
 */
static void
answer_domain(struct nsd* nsd, struct query *q, answer_type *answer,
	      domain_type *domain, domain_type *original)
{
	rrset_type *rrset;

	if (q->qtype == TYPE_ANY) {
		rrset_type *preferred_rrset = NULL;
		rrset_type *normal_rrset = NULL;
		rrset_type *non_preferred_rrset = NULL;

		/*
		 * Minimize response size for ANY, with one RRset
		 * according to RFC 8482(4.1).
		 * Prefers popular and not large rtypes (A,AAAA,...)
		 * lowering large ones (DNSKEY,RRSIG,...).
		 */
		for (rrset = domain_find_any_rrset(domain, q->zone); rrset; rrset = rrset->next) {
			if (rrset->zone == q->zone
#ifdef NSEC3
				&& rrset_rrtype(rrset) != TYPE_NSEC3
#endif
			    /*
			     * Don't include the RRSIG RRset when
			     * DNSSEC is used, because it is added
			     * automatically on an per-RRset basis.
			     */
			    && !(q->edns.dnssec_ok
				 && zone_is_secure(q->zone)
				 && rrset_rrtype(rrset) == TYPE_RRSIG))
			{
				switch(rrset_rrtype(rrset)) {
					case TYPE_A:
					case TYPE_AAAA:
					case TYPE_SOA:
					case TYPE_MX:
					case TYPE_PTR:
						preferred_rrset = rrset;
						break;
					case TYPE_DNSKEY:
					case TYPE_RRSIG:
					case TYPE_NSEC:
						non_preferred_rrset = rrset;
						break;
					default:
						normal_rrset = rrset;
				}
				if (preferred_rrset) break;
			}
		}
		if (preferred_rrset) {
			add_rrset(q, answer, ANSWER_SECTION, domain, preferred_rrset);
		} else if (normal_rrset) {
			add_rrset(q, answer, ANSWER_SECTION, domain, normal_rrset);
		} else if (non_preferred_rrset) {
			add_rrset(q, answer, ANSWER_SECTION, domain, non_preferred_rrset);
		} else {
			answer_nodata(q, answer, original);
			return;
		}
#ifdef NSEC3
	} else if (q->qtype == TYPE_NSEC3) {
		answer_nodata(q, answer, original);
		return;
#endif
	} else if ((rrset = domain_find_rrset(domain, q->zone, q->qtype))) {
		add_rrset(q, answer, ANSWER_SECTION, domain, rrset);
	} else if ((rrset = domain_find_rrset(domain, q->zone, TYPE_CNAME))) {
		int added;

		/*
		 * If the CNAME is not added it is already in the
		 * answer, so we have a CNAME loop.  Don't follow the
		 * CNAME target in this case.
		 */
		added = add_rrset(q, answer, ANSWER_SECTION, domain, rrset);
		assert(rrset->rr_count > 0);
		if (added) {
			/* only process first CNAME record */
			domain_type *closest_match = rdata_atom_domain(rrset->rrs[0].rdatas[0]);
			domain_type *closest_encloser = closest_match;
			zone_type* origzone = q->zone;
			++q->cname_count;

			answer_lookup_zone(nsd, q, answer, closest_match->number,
					     closest_match == closest_encloser,
					     closest_match, closest_encloser,
					     domain_dname(closest_match));
			q->zone = origzone;
		}
		return;
	} else {
		answer_nodata(q, answer, original);
		return;
	}

	if (q->qclass != CLASS_ANY && q->zone->ns_rrset && answer_needs_ns(q)
		&& !minimal_responses) {
		add_rrset(q, answer, OPTIONAL_AUTHORITY_SECTION, q->zone->apex,
			  q->zone->ns_rrset);
	}
}


/*
 * Answer with authoritative data.  If a wildcard is matched the owner
 * name will be expanded to the domain name specified by
 * DOMAIN_NUMBER.  DOMAIN_NUMBER 0 (zero) is reserved for the original
 * query name.
 *
 * DNSSEC: Include the necessary NSEC records in case the request
 * domain name does not exist and/or a wildcard match does not exist.
 */
static void
answer_authoritative(struct nsd   *nsd,
		     struct query *q,
		     answer_type  *answer,
		     size_t        domain_number,
		     int           exact,
		     domain_type  *closest_match,
		     domain_type  *closest_encloser,
		     const dname_type *qname)
{
	domain_type *match;
	domain_type *original = closest_match;
	domain_type *dname_ce;
	domain_type *wildcard_child;
	rrset_type *rrset;

#ifdef NSEC3
	if(exact && domain_has_only_NSEC3(closest_match, q->zone)) {
		exact = 0; /* pretend it does not exist */
		if(closest_encloser->parent)
			closest_encloser = closest_encloser->parent;
	}
#endif /* NSEC3 */
	if((dname_ce = find_dname_above(closest_encloser, q->zone)) != NULL) {
		/* occlude the found data, the DNAME is closest_encloser */
		closest_encloser = dname_ce;
		exact = 0;
	}

	if (exact) {
		match = closest_match;
	} else if ((rrset=domain_find_rrset(closest_encloser, q->zone, TYPE_DNAME))) {
		/* process DNAME */
		const dname_type* name = qname;
		domain_type* src = closest_encloser;
		domain_type *dest = rdata_atom_domain(rrset->rrs[0].rdatas[0]);
		const dname_type* newname;
		size_t newnum = 0;
		zone_type* origzone = q->zone;
		assert(rrset->rr_count > 0);
		if(domain_number != 0) /* we followed CNAMEs or DNAMEs */
			name = domain_dname(closest_match);
		DEBUG(DEBUG_QUERY,2, (LOG_INFO, "expanding DNAME for q=%s", dname_to_string(name, NULL)));
		DEBUG(DEBUG_QUERY,2, (LOG_INFO, "->src is %s",
			domain_to_string(closest_encloser)));
		DEBUG(DEBUG_QUERY,2, (LOG_INFO, "->dest is %s",
			domain_to_string(dest)));
		if(!add_rrset(q, answer, ANSWER_SECTION, closest_encloser, rrset)) {
			/* stop if DNAME loops, when added second time */
			if(dname_is_subdomain(domain_dname(dest), domain_dname(src))) {
				return;
			}
		}
		newname = dname_replace(q->region, name,
			domain_dname(src), domain_dname(dest));
		++q->cname_count;
		if(!newname) { /* newname too long */
			RCODE_SET(q->packet, RCODE_YXDOMAIN);
			/* RFC 8914 - Extended DNS Errors
			 * 4.21. Extended DNS Error Code 0 - Other */
<<<<<<< HEAD
			ASSIGN_EDE_CODE_AND_TEXT(q->edns.ede, EDE_OTHER,
					"DNAME expansion became too large");
=======
			ASSIGN_EDE_CODE_AND_STRING_LITERAL(q->edns.ede,
				EDE_OTHER, "DNAME expansion became too large");
>>>>>>> a1879fb4
			return;
		}
		DEBUG(DEBUG_QUERY,2, (LOG_INFO, "->result is %s", dname_to_string(newname, NULL)));
		/* follow the DNAME */
		(void)namedb_lookup(nsd->db, newname, &closest_match, &closest_encloser);
		/* synthesize CNAME record */
		newnum = query_synthesize_cname(q, answer, name, newname,
			src, closest_encloser, &closest_match, rrset->rrs[0].ttl);
		if(!newnum) {
			/* could not synthesize the CNAME. */
			/* return previous CNAMEs to make resolver recurse for us */
			return;
		}
		if(q->qtype == TYPE_CNAME) {
			/* The synthesized CNAME is the answer to
			 * that query, same as BIND does for query
			 * of type CNAME */
			return;
		}

		answer_lookup_zone(nsd, q, answer, newnum,
			closest_match == closest_encloser,
			closest_match, closest_encloser, newname);
		q->zone = origzone;
		return;
	} else if ((wildcard_child=domain_wildcard_child(closest_encloser))!=NULL &&
		wildcard_child->is_existing) {
		/* Generate the domain from the wildcard.  */
#ifdef RATELIMIT
		q->wildcard_domain = wildcard_child;
#endif

		match = (domain_type *) region_alloc(q->region,
						     sizeof(domain_type));
#ifdef USE_RADIX_TREE
		match->rnode = NULL;
		match->dname = wildcard_child->dname;
#else
		memcpy(&match->node, &wildcard_child->node, sizeof(rbnode_type));
		match->node.parent = NULL;
#endif
		match->parent = closest_encloser;
		match->wildcard_child_closest_match = match;
		match->number = domain_number;
		match->rrsets = wildcard_child->rrsets;
		match->is_existing = wildcard_child->is_existing;
#ifdef NSEC3
		match->nsec3 = wildcard_child->nsec3;
		/* copy over these entries:
		match->nsec3_is_exact = wildcard_child->nsec3_is_exact;
		match->nsec3_cover = wildcard_child->nsec3_cover;
		match->nsec3_wcard_child_cover = wildcard_child->nsec3_wcard_child_cover;
		match->nsec3_ds_parent_is_exact = wildcard_child->nsec3_ds_parent_is_exact;
		match->nsec3_ds_parent_cover = wildcard_child->nsec3_ds_parent_cover;
		*/

		if (q->edns.dnssec_ok && q->zone->nsec3_param) {
			/* Only add nsec3 wildcard data when do bit is set */
			nsec3_answer_wildcard(q, answer, wildcard_child, qname);
		}
#endif

		/*
		 * Remember the original domain in case a Wildcard No
		 * Data (3.1.3.4) response needs to be generated.  In
		 * this particular case the wildcard IS NOT
		 * expanded.
		 */
		original = wildcard_child;
	} else {
		match = NULL;
	}

	/* Authoritative zone.  */
#ifdef NSEC3
	if (q->edns.dnssec_ok && q->zone->nsec3_param) {
		nsec3_answer_authoritative(&match, q, answer,
			closest_encloser, qname);
	} else
#endif
	if (q->edns.dnssec_ok && zone_is_secure(q->zone)) {
		if (match != closest_encloser) {
			domain_type *nsec_domain;
			rrset_type *nsec_rrset;

			/*
			 * No match found or generated from wildcard,
			 * include NSEC record.
			 */
			nsec_domain = find_covering_nsec(closest_match, q->zone, &nsec_rrset);
			if (nsec_domain) {
				add_rrset(q, answer, AUTHORITY_SECTION, nsec_domain, nsec_rrset);
			}
		}
		if (!match) {
			domain_type *nsec_domain;
			rrset_type *nsec_rrset;

			/*
			 * No match and no wildcard.  Include NSEC
			 * proving there is no wildcard.
			 */
			if(closest_encloser && (nsec_domain =
				find_covering_nsec(closest_encloser->
					wildcard_child_closest_match, q->zone,
					&nsec_rrset)) != NULL) {
				add_rrset(q, answer, AUTHORITY_SECTION, nsec_domain, nsec_rrset);
			}
		}
	}

#ifdef NSEC3
	if (RCODE(q->packet)!=RCODE_OK) {
		return; /* nsec3 collision failure */
	}
#endif
	if (match) {
		answer_domain(nsd, q, answer, match, original);
	} else {
		answer_nxdomain(q, answer);
	}
}

/*
 * qname may be different after CNAMEs have been followed from query->qname.
 */
static void
answer_lookup_zone(struct nsd *nsd, struct query *q, answer_type *answer,
	size_t domain_number, int exact, domain_type *closest_match,
	domain_type *closest_encloser, const dname_type *qname)
{
	zone_type* origzone = q->zone;
	q->zone = domain_find_zone(nsd->db, closest_encloser);
	if (!q->zone) {
		/* no zone for this */
		if(q->cname_count == 0) {
			RCODE_SET(q->packet, RCODE_REFUSE);
			/* RFC 8914 - Extended DNS Errors
			 * 4.21. Extended DNS Error Code 20 - Not Authoritative */
			q->edns.ede = EDE_NOT_AUTHORITATIVE;
		}
		return;
	}
	assert(closest_encloser); /* otherwise, no q->zone would be found */
	if(q->zone->opts && q->zone->opts->pattern
	&& q->zone->opts->pattern->allow_query) {
		struct acl_options *why = NULL;

		/* check if it passes acl */
		if(acl_check_incoming(
		   q->zone->opts->pattern->allow_query, q, &why) != -1) {
			assert(why);
			DEBUG(DEBUG_QUERY,1, (LOG_INFO, "query %s passed acl %s %s",
				dname_to_string(q->qname, NULL),
				why->ip_address_spec,
				why->nokey?"NOKEY":
				(why->blocked?"BLOCKED":why->key_name)));
		} else { 
			if (verbosity >= 2) {
				char address[128];
				addr2str(&q->addr, address, sizeof(address));
				VERBOSITY(2, (LOG_INFO, "query %s from %s refused, %s %s",
					dname_to_string(q->qname, NULL),
					address,
					why ? ( why->nokey    ? "NOKEY"
					      : why->blocked  ? "BLOCKED"
					      : why->key_name ) 
					    : "no acl matches",
					why?why->ip_address_spec:"."));
			}
			/* no zone for this */
			if(q->cname_count == 0) {
				RCODE_SET(q->packet, RCODE_REFUSE);
				/* RFC8914 - Extended DNS Errors
				 * 4.19. Extended DNS Error Code 18 - Prohibited */
				q->edns.ede = EDE_PROHIBITED;
			}
			return;
		}
	}
	if(!q->zone->apex || !q->zone->soa_rrset) {
		/* zone is configured but not loaded */
		if(q->cname_count == 0) {
			RCODE_SET(q->packet, RCODE_SERVFAIL);
			/* RFC 8914 - Extended DNS Errors
			 * 4.15. Extended DNS Error Code 14 - Not Ready */
			q->edns.ede = EDE_NOT_READY;
<<<<<<< HEAD
			ASSIGN_EDE_CODE_AND_TEXT(q->edns.ede, EDE_NOT_READY,
					"Zone is configured but not loaded");
=======
			ASSIGN_EDE_CODE_AND_STRING_LITERAL(q->edns.ede,
			    EDE_NOT_READY, "Zone is configured but not loaded");
>>>>>>> a1879fb4
		}
		return;
	}

	/*
	 * If confine-to-zone is set to yes do not return additional
	 * information for a zone with a different apex from the query zone.
	*/
	if (nsd->options->confine_to_zone &&
	   (origzone != NULL && dname_compare(domain_dname(origzone->apex), domain_dname(q->zone->apex)) != 0)) {
		return;
	}

	/* now move up the closest encloser until it exists, previous
	 * (possibly empty) closest encloser was useful to finding the zone
	 * (for empty zones too), but now we want actual data nodes */
	if (closest_encloser && !closest_encloser->is_existing) {
		exact = 0;
		while (closest_encloser != NULL && !closest_encloser->is_existing)
			closest_encloser = closest_encloser->parent;
	}

	/*
	 * See RFC 4035 (DNSSEC protocol) section 3.1.4.1 Responding
	 * to Queries for DS RRs.
	 */
	if (exact && q->qtype == TYPE_DS && closest_encloser == q->zone->apex) {
		/*
		 * Type DS query at a zone cut, use the responsible
		 * parent zone to generate the answer if we are
		 * authoritative for the parent zone.
		 */
		zone_type *zone = domain_find_parent_zone(nsd->db, q->zone);
		if (zone) {
			q->zone = zone;
			if(!q->zone->apex || !q->zone->soa_rrset) {
				/* zone is configured but not loaded */
				if(q->cname_count == 0) {
					RCODE_SET(q->packet, RCODE_SERVFAIL);
					/* RFC 8914 - Extended DNS Errors
					 * 4.15. Extended DNS Error Code 14 - Not Ready */
<<<<<<< HEAD
					ASSIGN_EDE_CODE_AND_TEXT(q->edns.ede,
					    EDE_NOT_READY, "Zone is configured"
					                   " but not loaded");
=======
					ASSIGN_EDE_CODE_AND_STRING_LITERAL(
					   q->edns.ede, EDE_NOT_READY,
					   "Zone is configured but not loaded");
>>>>>>> a1879fb4
				}
				return;
			}
		}
	}

	/* see if the zone has expired (for secondary zones) */
	if(q->zone && q->zone->opts && q->zone->opts->pattern &&
		q->zone->opts->pattern->request_xfr != 0 && !q->zone->is_ok) {
		if(q->cname_count == 0) {
			RCODE_SET(q->packet, RCODE_SERVFAIL);
			/* RFC 8914 - Extended DNS Errors
			 * 4.25. Extended DNS Error Code 24 - Invalid Data */
<<<<<<< HEAD
			ASSIGN_EDE_CODE_AND_TEXT(q->edns.ede, EDE_INVALID_DATA,
					"Zone has expired");
=======
			ASSIGN_EDE_CODE_AND_STRING_LITERAL(q->edns.ede,
				EDE_INVALID_DATA, "Zone has expired");
>>>>>>> a1879fb4
		}
		return;
	}

	if (exact && q->qtype == TYPE_DS && closest_encloser == q->zone->apex) {
		/*
		 * Type DS query at the zone apex (and the server is
		 * not authoritative for the parent zone).
		 */
		if (q->qclass == CLASS_ANY) {
			AA_CLR(q->packet);
		} else {
			AA_SET(q->packet);
		}
		answer_nodata(q, answer, closest_encloser);
	} else {
		q->delegation_domain = domain_find_ns_rrsets(
			closest_encloser, q->zone, &q->delegation_rrset);
		if(q->delegation_domain && find_dname_above(q->delegation_domain, q->zone)) {
			q->delegation_domain = NULL; /* use higher DNAME */
		}

		if (!q->delegation_domain
		    || (exact && q->qtype == TYPE_DS && closest_encloser == q->delegation_domain))
		{
			if (q->qclass == CLASS_ANY) {
				AA_CLR(q->packet);
			} else {
				AA_SET(q->packet);
			}
			answer_authoritative(nsd, q, answer, domain_number, exact,
					     closest_match, closest_encloser, qname);
		}
		else {
			answer_delegation(q, answer);
		}
	}
}

static void
answer_query(struct nsd *nsd, struct query *q)
{
	domain_type *closest_match;
	domain_type *closest_encloser;
	int exact;
	uint16_t offset;
	answer_type answer;

	answer_init(&answer);

	exact = namedb_lookup(nsd->db, q->qname, &closest_match, &closest_encloser);

	answer_lookup_zone(nsd, q, &answer, 0, exact, closest_match,
		closest_encloser, q->qname);
	ZTATUP2(nsd, q->zone, opcode, q->opcode);
	ZTATUP2(nsd, q->zone, qtype, q->qtype);
	ZTATUP2(nsd, q->zone, qclass, q->qclass);

	offset = dname_label_offsets(q->qname)[domain_dname(closest_encloser)->label_count - 1] + QHEADERSZ;
	query_add_compression_domain(q, closest_encloser, offset);
	encode_answer(q, &answer);
	query_clear_compression_tables(q);
}

void
query_prepare_response(query_type *q)
{
	uint16_t flags;

	/*
	 * Preserve the data up-to the current packet's limit.
	 */
	buffer_set_position(q->packet, buffer_limit(q->packet));
	buffer_set_limit(q->packet, buffer_capacity(q->packet));

	/*
	 * Reserve space for the EDNS records if required.
	 */
	q->reserved_space = edns_reserved_space(&q->edns);
	q->reserved_space += tsig_reserved_space(&q->tsig);

	/* Update the flags.  */
	flags = FLAGS(q->packet);
	flags &= 0x0100U;	/* Preserve the RD flag.  */
				/* CD flag must be cleared for auth answers */
	flags |= 0x8000U;	/* Set the QR flag.  */
	FLAGS_SET(q->packet, flags);
}

/*
 * Processes the query.
 *
 */
query_state_type
query_process(query_type *q, nsd_type *nsd)
{
	/* The query... */
	nsd_rc_type rc;
	query_state_type query_state;
	uint16_t arcount;

	/* Sanity checks */
	if (buffer_limit(q->packet) < QHEADERSZ) {
		/* packet too small to contain DNS header.
		Now packet investigation macros will work without problems. */
		return QUERY_DISCARDED;
	}
	if (QR(q->packet)) {
		/* Not a query? Drop it on the floor. */
		return QUERY_DISCARDED;
	}

	/* check opcode early on, because new opcodes may have different
	 * specification of the meaning of the rest of the packet */
	q->opcode = OPCODE(q->packet);
	if(q->opcode != OPCODE_QUERY && q->opcode != OPCODE_NOTIFY) {
		if(query_ratelimit_err(nsd))
			return QUERY_DISCARDED;
		if(nsd->options->drop_updates && q->opcode == OPCODE_UPDATE)
			return QUERY_DISCARDED;
		return query_error(q, NSD_RC_IMPL);
	}

	if (RCODE(q->packet) != RCODE_OK || !process_query_section(q)) {
		return query_formerr(q, nsd);
	}

	/* Update statistics.  */
	STATUP2(nsd, opcode, q->opcode);
	STATUP2(nsd, qtype, q->qtype);
	STATUP2(nsd, qclass, q->qclass);

	if (q->opcode != OPCODE_QUERY) {
		if (q->opcode == OPCODE_NOTIFY) {
			return answer_notify(nsd, q);
		} else {
			if(query_ratelimit_err(nsd))
				return QUERY_DISCARDED;
			return query_error(q, NSD_RC_IMPL);
		}
	}

	/* Dont bother to answer more than one question at once... */
	if (QDCOUNT(q->packet) != 1) {
		if(QDCOUNT(q->packet) == 0 && ANCOUNT(q->packet) == 0 &&
			NSCOUNT(q->packet) == 0 && ARCOUNT(q->packet) == 1 &&
			buffer_limit(q->packet) >= QHEADERSZ+OPT_LEN+
			OPT_RDATA) {
			/* add edns section to answer */
			buffer_set_position(q->packet, QHEADERSZ);
			if (edns_parse_record(&q->edns, q->packet, q, nsd)) {
				if(process_edns(nsd, q) == NSD_RC_OK) {
					int opcode = OPCODE(q->packet);
					(void)query_error(q, NSD_RC_FORMAT);
					query_add_optional(q, nsd);
					FLAGS_SET(q->packet, FLAGS(q->packet) & 0x0100U);
						/* Preserve the RD flag. Clear the rest. */
					OPCODE_SET(q->packet, opcode);
					QR_SET(q->packet);
					return QUERY_PROCESSED;
				}
			}
		}
		FLAGS_SET(q->packet, 0);
		return query_formerr(q, nsd);
	}
	/* Ignore settings of flags */

	/* Dont allow any records in the answer or authority section...
	   except for IXFR queries. */
	if (ANCOUNT(q->packet) != 0 ||
		(q->qtype!=TYPE_IXFR && NSCOUNT(q->packet) != 0)) {
		return query_formerr(q, nsd);
	}
	if(q->qtype==TYPE_IXFR && NSCOUNT(q->packet) > 0) {
		unsigned int i; /* skip ixfr soa information data here */
		unsigned int nscount = (unsigned)NSCOUNT(q->packet);
		/* define a bound on the number of extraneous records allowed,
		 * we expect 1, a SOA serial record, and no more.
		 * perhaps RRSIGs (but not needed), otherwise we do not
		 * understand what this means.  We do not want too many
		 * because the high iteration counts slow down. */
		if(nscount > 64) return query_formerr(q, nsd);
		for(i=0; i< nscount; i++)
			if(!packet_skip_rr(q->packet, 0))
				return query_formerr(q, nsd);
	}

	arcount = ARCOUNT(q->packet);
	/* A TSIG RR is not allowed before the EDNS OPT RR.
	 * In RFC6891 (about EDNS) it says:
	 * "The placement flexibility for the OPT RR does not
	 * override the need for the TSIG or SIG(0) RRs to be
	 * the last in the additional section whenever they are
	 * present."
	 * And in RFC8945 (about TSIG) it says:
	 * "If multiple TSIG records are detected or a TSIG record is
	 * present in any other position, the DNS message is dropped
	 * and a response with RCODE 1 (FORMERR) MUST be returned."
	 */
	/* See if there is an OPT RR. */
	if (arcount > 0) {
		if (edns_parse_record(&q->edns, q->packet, q, nsd))
			--arcount;
	}
	/* See if there is a TSIG RR. */
	if (arcount > 0 && q->tsig.status == TSIG_NOT_PRESENT) {
		/* see if tsig is after the edns record */
		if (!tsig_parse_rr(&q->tsig, q->packet))
			return query_formerr(q, nsd);
		if(q->tsig.status != TSIG_NOT_PRESENT)
			--arcount;
	}
	/* If more RRs left in Add. Section, FORMERR. */
	if (arcount > 0) {
		return query_formerr(q, nsd);
	}

	/* Do we have any trailing garbage? */
#ifdef	STRICT_MESSAGE_PARSE
	if (buffer_remaining(q->packet) > 0) {
		/* If we're strict.... */
		return query_formerr(q, nsd);
	}
#endif
	/* Remove trailing garbage.  */
	buffer_set_limit(q->packet, buffer_position(q->packet));

	rc = process_tsig(q);
	if (rc != NSD_RC_OK) {
		return query_error(q, rc);
	}
	rc = process_edns(nsd, q);
	if (rc != NSD_RC_OK) {
		/* We should not return FORMERR, but BADVERS (=16).
		 * BADVERS is created with Ext. RCODE, followed by RCODE.
		 * Ext. RCODE is set to 1, RCODE must be 0 (getting 0x10 = 16).
		 * Thus RCODE = NOERROR = NSD_RC_OK. */
		RCODE_SET(q->packet, NSD_RC_OK);
		buffer_clear(q->packet);
		buffer_set_position(q->packet,
			QHEADERSZ + 4 + q->qname->name_size);
		QR_SET(q->packet);
		AD_CLR(q->packet);
		QDCOUNT_SET(q->packet, 1);
		ANCOUNT_SET(q->packet, 0);
		NSCOUNT_SET(q->packet, 0);
		ARCOUNT_SET(q->packet, 0);
		return QUERY_PROCESSED;
	}

	query_prepare_response(q);

	if (q->qclass != CLASS_IN && q->qclass != CLASS_ANY) {
		if (q->qclass == CLASS_CH) {
			return answer_chaos(nsd, q);
		} else {
<<<<<<< HEAD
			RCODE_SET(q->packet, RCODE_REFUSE);
			/* RFC8914 - Extended DNS Errors
			 * 4.22. Extended DNS Error Code 21 - Not Supported */
			q->edns.ede = EDE_NOT_SUPPORTED;
			return QUERY_PROCESSED;
=======
			/* RFC8914 - Extended DNS Errors
			 * 4.22. Extended DNS Error Code 21 - Not Supported */
			q->edns.ede = EDE_NOT_SUPPORTED;
			return query_error(q, RCODE_REFUSE);
>>>>>>> a1879fb4
		}
	}
	query_state = answer_axfr_ixfr(nsd, q);
	if (query_state == QUERY_PROCESSED || query_state == QUERY_IN_AXFR) {
		return query_state;
	}
	if(q->qtype == TYPE_ANY && nsd->options->refuse_any && !q->tcp) {
		TC_SET(q->packet);
		return query_error(q, NSD_RC_OK);
	}

	answer_query(nsd, q);

	return QUERY_PROCESSED;
}

void
query_add_optional(query_type *q, nsd_type *nsd)
{
	struct edns_data *edns = &nsd->edns_ipv4;
#if defined(INET6)
	if (q->addr.ss_family == AF_INET6) {
		edns = &nsd->edns_ipv6;
	}
#endif
	if (RCODE(q->packet) == RCODE_FORMAT) {
		return;
	}
	switch (q->edns.status) {
	case EDNS_NOT_PRESENT:
		break;
	case EDNS_OK:
		if (q->edns.dnssec_ok)	edns->ok[7] = 0x80;
		else			edns->ok[7] = 0x00;
		buffer_write(q->packet, edns->ok, OPT_LEN);

		/* Add Extended DNS Error (RFC8914)
		 * to verify that we stay in bounds */
		if (q->edns.ede >= 0)
			q->edns.opt_reserved_space +=
				6 + ( q->edns.ede_text_len
<<<<<<< HEAD
			            ? q->edns.ede_text_len - 1 : 0);
=======
			            ? q->edns.ede_text_len : 0);
>>>>>>> a1879fb4

		if(q->edns.opt_reserved_space == 0 || !buffer_available(
			q->packet, 2+q->edns.opt_reserved_space)) {
			/* fill with NULLs */
			buffer_write(q->packet, edns->rdata_none, OPT_RDATA);
		} else {
			/* rdata length */
			buffer_write_u16(q->packet, q->edns.opt_reserved_space);
			/* edns options */
			if(q->edns.nsid) {
				/* nsid opt header */
				buffer_write(q->packet, edns->nsid, OPT_HDR);
				/* nsid payload */
				buffer_write(q->packet, nsd->nsid, nsd->nsid_len);
			}
			/* Append Extended DNS Error (RFC8914) option if needed */
			if (q->edns.ede >= 0) { /* < 0 means no EDE */
				/* OPTION-CODE */
				buffer_write_u16(q->packet, EDE_CODE);
				/* OPTION-LENGTH */
				buffer_write_u16(q->packet,
					2 + ( q->edns.ede_text_len
<<<<<<< HEAD
					    ? q->edns.ede_text_len - 1 : 0));
				/* INFO-CODE */
				buffer_write_u16(q->packet, q->edns.ede);
				/* EXTRA-TEXT */
				if (q->edns.ede_text_len > 1)
					buffer_write(q->packet, q->edns.ede_text,
							q->edns.ede_text_len - 1);
=======
					    ? q->edns.ede_text_len : 0));
				/* INFO-CODE */
				buffer_write_u16(q->packet, q->edns.ede);
				/* EXTRA-TEXT */
				if (q->edns.ede_text_len)
					buffer_write(q->packet,
							q->edns.ede_text,
							q->edns.ede_text_len);
>>>>>>> a1879fb4
			}
		}
		ARCOUNT_SET(q->packet, ARCOUNT(q->packet) + 1);
		STATUP(nsd, edns);
		ZTATUP(nsd, q->zone, edns);
		break;
	case EDNS_ERROR:
		if (q->edns.dnssec_ok)	edns->error[7] = 0x80;
		else			edns->error[7] = 0x00;
		buffer_write(q->packet, edns->error, OPT_LEN);
		buffer_write(q->packet, edns->rdata_none, OPT_RDATA);
		ARCOUNT_SET(q->packet, ARCOUNT(q->packet) + 1);
		STATUP(nsd, ednserr);
		ZTATUP(nsd, q->zone, ednserr);
		break;
	}

	if (q->tsig.status != TSIG_NOT_PRESENT) {
		if (q->tsig.status == TSIG_ERROR ||
			q->tsig.error_code != TSIG_ERROR_NOERROR) {
			tsig_error_reply(&q->tsig);
			tsig_append_rr(&q->tsig, q->packet);
			ARCOUNT_SET(q->packet, ARCOUNT(q->packet) + 1);
		} else if(q->tsig.status == TSIG_OK &&
			q->tsig.error_code == TSIG_ERROR_NOERROR)
		{
			if(q->tsig_prepare_it)
				tsig_prepare(&q->tsig);
			if(q->tsig_update_it)
				tsig_update(&q->tsig, q->packet, buffer_position(q->packet));
			if(q->tsig_sign_it) {
				tsig_sign(&q->tsig);
				tsig_append_rr(&q->tsig, q->packet);
				ARCOUNT_SET(q->packet, ARCOUNT(q->packet) + 1);
			}
		}
	}
}<|MERGE_RESOLUTION|>--- conflicted
+++ resolved
@@ -1151,13 +1151,8 @@
 			RCODE_SET(q->packet, RCODE_YXDOMAIN);
 			/* RFC 8914 - Extended DNS Errors
 			 * 4.21. Extended DNS Error Code 0 - Other */
-<<<<<<< HEAD
-			ASSIGN_EDE_CODE_AND_TEXT(q->edns.ede, EDE_OTHER,
-					"DNAME expansion became too large");
-=======
 			ASSIGN_EDE_CODE_AND_STRING_LITERAL(q->edns.ede,
 				EDE_OTHER, "DNAME expansion became too large");
->>>>>>> a1879fb4
 			return;
 		}
 		DEBUG(DEBUG_QUERY,2, (LOG_INFO, "->result is %s", dname_to_string(newname, NULL)));
@@ -1345,13 +1340,8 @@
 			/* RFC 8914 - Extended DNS Errors
 			 * 4.15. Extended DNS Error Code 14 - Not Ready */
 			q->edns.ede = EDE_NOT_READY;
-<<<<<<< HEAD
-			ASSIGN_EDE_CODE_AND_TEXT(q->edns.ede, EDE_NOT_READY,
-					"Zone is configured but not loaded");
-=======
 			ASSIGN_EDE_CODE_AND_STRING_LITERAL(q->edns.ede,
 			    EDE_NOT_READY, "Zone is configured but not loaded");
->>>>>>> a1879fb4
 		}
 		return;
 	}
@@ -1393,15 +1383,9 @@
 					RCODE_SET(q->packet, RCODE_SERVFAIL);
 					/* RFC 8914 - Extended DNS Errors
 					 * 4.15. Extended DNS Error Code 14 - Not Ready */
-<<<<<<< HEAD
-					ASSIGN_EDE_CODE_AND_TEXT(q->edns.ede,
-					    EDE_NOT_READY, "Zone is configured"
-					                   " but not loaded");
-=======
 					ASSIGN_EDE_CODE_AND_STRING_LITERAL(
 					   q->edns.ede, EDE_NOT_READY,
 					   "Zone is configured but not loaded");
->>>>>>> a1879fb4
 				}
 				return;
 			}
@@ -1415,13 +1399,8 @@
 			RCODE_SET(q->packet, RCODE_SERVFAIL);
 			/* RFC 8914 - Extended DNS Errors
 			 * 4.25. Extended DNS Error Code 24 - Invalid Data */
-<<<<<<< HEAD
-			ASSIGN_EDE_CODE_AND_TEXT(q->edns.ede, EDE_INVALID_DATA,
-					"Zone has expired");
-=======
 			ASSIGN_EDE_CODE_AND_STRING_LITERAL(q->edns.ede,
 				EDE_INVALID_DATA, "Zone has expired");
->>>>>>> a1879fb4
 		}
 		return;
 	}
@@ -1679,18 +1658,10 @@
 		if (q->qclass == CLASS_CH) {
 			return answer_chaos(nsd, q);
 		} else {
-<<<<<<< HEAD
-			RCODE_SET(q->packet, RCODE_REFUSE);
-			/* RFC8914 - Extended DNS Errors
-			 * 4.22. Extended DNS Error Code 21 - Not Supported */
-			q->edns.ede = EDE_NOT_SUPPORTED;
-			return QUERY_PROCESSED;
-=======
 			/* RFC8914 - Extended DNS Errors
 			 * 4.22. Extended DNS Error Code 21 - Not Supported */
 			q->edns.ede = EDE_NOT_SUPPORTED;
 			return query_error(q, RCODE_REFUSE);
->>>>>>> a1879fb4
 		}
 	}
 	query_state = answer_axfr_ixfr(nsd, q);
@@ -1732,11 +1703,7 @@
 		if (q->edns.ede >= 0)
 			q->edns.opt_reserved_space +=
 				6 + ( q->edns.ede_text_len
-<<<<<<< HEAD
-			            ? q->edns.ede_text_len - 1 : 0);
-=======
 			            ? q->edns.ede_text_len : 0);
->>>>>>> a1879fb4
 
 		if(q->edns.opt_reserved_space == 0 || !buffer_available(
 			q->packet, 2+q->edns.opt_reserved_space)) {
@@ -1759,15 +1726,6 @@
 				/* OPTION-LENGTH */
 				buffer_write_u16(q->packet,
 					2 + ( q->edns.ede_text_len
-<<<<<<< HEAD
-					    ? q->edns.ede_text_len - 1 : 0));
-				/* INFO-CODE */
-				buffer_write_u16(q->packet, q->edns.ede);
-				/* EXTRA-TEXT */
-				if (q->edns.ede_text_len > 1)
-					buffer_write(q->packet, q->edns.ede_text,
-							q->edns.ede_text_len - 1);
-=======
 					    ? q->edns.ede_text_len : 0));
 				/* INFO-CODE */
 				buffer_write_u16(q->packet, q->edns.ede);
@@ -1776,7 +1734,6 @@
 					buffer_write(q->packet,
 							q->edns.ede_text,
 							q->edns.ede_text_len);
->>>>>>> a1879fb4
 			}
 		}
 		ARCOUNT_SET(q->packet, ARCOUNT(q->packet) + 1);
